cmake_minimum_required(VERSION 3.7.0...${CMAKE_VERSION})

project(Omega_h VERSION 9.27.0 LANGUAGES CXX)

set(Omega_h_USE_DOLFIN_DEFAULT OFF)
option(Omega_h_USE_DOLFIN "Whether to build the DOLFIN interface" ${Omega_h_USE_DOLFIN_DEFAULT})
if (Omega_h_USE_DOLFIN)
  # The FindPETSc module will use try_compile with a C code file
  enable_language(C)
endif()

include(cmake/bob.cmake)

set(CMAKE_MODULE_PATH
  ${CMAKE_MODULE_PATH}
  "${CMAKE_CURRENT_SOURCE_DIR}/cmake/")

bob_begin_package()

bob_option(Omega_h_CHECK_BOUNDS "Check array bounds (makes code slow too)" OFF)
bob_option(Omega_h_THROW "Errors throw exceptions instead of abort" ${USE_XSDK_DEFAULTS})
bob_input(Omega_h_DATA "" PATH "Path to omega_h-data test files")
bob_option(Omega_h_USE_EGADS "Use EGADS from ESP for geometry" OFF)
bob_input(EGADS_PREFIX "" PATH "EGADS (or ESP) installation directory")
bob_option(Omega_h_USE_Kokkos "Use Kokkos as a backend" OFF)
bob_input(Kokkos_PREFIX "" PATH "Path to Kokkos install")
bob_option(Omega_h_USE_CUDA_AWARE_MPI "Assume MPI is CUDA-aware, make use of that" OFF)
bob_option(Omega_h_USE_SimModSuite "Enable reading Simmetrix MeshSim meshes" OFF)
bob_input(Omega_h_VALGRIND "" STRING "Valgrind plus arguments for testing")
bob_option(Omega_h_EXAMPLES "Compile examples" OFF)

set(Omega_h_USE_ZLIB_DEFAULT ON)
bob_add_dependency(PUBLIC NAME ZLIB TARGETS ZLIB::ZLIB)

set(Omega_h_USE_Kokkos_DEFAULT OFF)
set(Kokkos_PREFIX_DEFAULT ${Kokkos_PREFIX})
bob_add_dependency(PUBLIC NAME Kokkos TARGETS kokkos INCLUDE_DIR_VARS Kokkos_INCLUDE_DIRS)
if (Omega_h_USE_Kokkos)
  set_target_properties(kokkos PROPERTIES INTERFACE_COMPILE_OPTIONS "")
endif()

set(libMeshb_REQUIRED_VERSION 7.24)
set(Omega_h_USE_libMeshb_DEFAULT OFF)
bob_add_dependency(PUBLIC NAME libMeshb TARGETS libMeshb::Meshb.7)

set(Gmodel_REQUIRED_VERSION 2.1.0)
set(Omega_h_USE_Gmodel_DEFAULT OFF)
bob_add_dependency(PRIVATE NAME Gmodel TARGETS gmodel)

set(Omega_h_USE_SEACASExodus_DEFAULT OFF)
set(SEACASExodus_PREFIX_DEFAULT ${Trilinos_PREFIX})
bob_add_dependency(PUBLIC NAME SEACASExodus
    TARGETS exodus
    INCLUDE_DIR_VARS
      SEACASExodus_INCLUDE_DIRS
      SEACASExodus_TPL_INCLUDE_DIRS
    LIBRARY_VARS SEACASExodus_TPL_LIBRARIES)

set(Omega_h_USE_pybind11_DEFAULT OFF)
bob_public_dep(pybind11)

include(${CMAKE_CURRENT_LIST_DIR}/cmake/detect_kokkos_opts.cmake)
detect_kokkos_opts()
if (Kokkos_HAS_CUDA AND (NOT Kokkos_HAS_CUDA_LAMBDA))
  message(FATAL_ERROR
          "Please reconfigure Kokkos with -DKokkos_ENABLE_Cuda_Lambda:BOOL=ON")
endif()

bob_option(Omega_h_USE_MPI "Use MPI for parallelism" OFF)
bob_option(Omega_h_USE_OpenMP "Whether to use OpenMP" "${Kokkos_HAS_OpenMP}")
bob_option(Omega_h_USE_CUDA "Whether to use CUDA" "${Kokkos_HAS_CUDA}")

if (Omega_h_USE_CUDA)
  find_package(CUDA)
  bob_input(Omega_h_CUDA_ARCH "" STRING "CUDA arch specifier")
endif()

bob_begin_cxx_flags()
bob_cxx11_flags()
if(CMAKE_CXX_COMPILER_ID MATCHES "Clang")
  if(Omega_h_USE_CUDA)
    if (Omega_h_CUDA_ARCH)
      add_compile_options($<$<COMPILE_LANGUAGE:CXX>:--cuda-gpu-arch=${Omega_h_CUDA_ARCH}>)
    endif()
    add_compile_options($<$<COMPILE_LANGUAGE:CXX>:-x>)
    add_compile_options($<$<COMPILE_LANGUAGE:CXX>:cuda>)
    # -Wweak-vtables gives false positives with -x cuda
    set(FLAGS "${FLAGS} -Wno-weak-vtables")
  else()
    if(Omega_h_USE_OpenMP)
      set(FLAGS "${FLAGS} -fopenmp")
    endif()
  endif()
elseif(${CMAKE_CXX_COMPILER_ID} STREQUAL "GNU")
  if(Omega_h_USE_CUDA)
    set(FLAGS "${FLAGS} -expt-extended-lambda -lineinfo")
    if (Omega_h_CUDA_ARCH)
      set(FLAGS "${FLAGS} -arch=${Omega_h_CUDA_ARCH}")
    endif()
    if (CUDA_VERSION VERSION_GREATER_EQUAL 9)
      set(FLAGS "${FLAGS} -Xcudafe --diag_suppress=esa_on_defaulted_function_ignored")
    endif()
  else()
    if(Omega_h_USE_OpenMP)
      set(FLAGS "${FLAGS} -fopenmp")
    endif()
  endif()
  if (Omega_h_CXX_WARNINGS)
    set(FLAGS "${FLAGS} -Wno-subobject-linkage")
  endif()
elseif(${CMAKE_CXX_COMPILER_ID} STREQUAL "Intel")
  if(Omega_h_USE_OpenMP)
    set(FLAGS "${FLAGS} -fopenmp")
  endif()
else()
  message(WARNING "Unexpected compiler type ${CMAKE_CXX_COMPILER_ID}")
endif()
set(CMAKE_CXX_FLAGS "${CMAKE_CXX_FLAGS} ${FLAGS}")
bob_end_cxx_flags()

include(cmake/osh_use_dolfin.cmake)
osh_use_dolfin()

set(Omega_h_KEY_BOOLS
    Omega_h_USE_MPI
    Omega_h_USE_Kokkos
    Omega_h_USE_OpenMP
    Omega_h_USE_CUDA
    Omega_h_USE_ZLIB
    Omega_h_USE_libMeshb
    Omega_h_USE_EGADS
    Omega_h_USE_SEACASExodus
<<<<<<< HEAD
=======
    Omega_h_USE_Teuchos
>>>>>>> 86cf6d28
    Omega_h_USE_SimModSuite
    Omega_h_USE_DOLFIN
    Omega_h_USE_dwarf
    Omega_h_CHECK_BOUNDS
    Omega_h_THROW
    Omega_h_USE_CUDA_AWARE_MPI
   )

set(Omega_h_KEY_INTS
    Omega_h_VERSION_MAJOR
    Omega_h_VERSION_MINOR
    Omega_h_VERSION_PATCH
   )

set(Omega_h_CXX_FLAGS "${CMAKE_CXX_FLAGS}")
set(Omega_h_KEY_STRINGS
    Omega_h_SEMVER
    Omega_h_COMMIT
    Omega_h_CXX_FLAGS
    Omega_h_CMAKE_ARGS
   )

bob_get_commit()
bob_get_semver()

if(Omega_h_EXAMPLES)
  find_program(GMSH_EXECUTABLE gmsh REQUIRED)
  add_subdirectory(example/field_on_square)
  add_subdirectory(example/castle)
  add_subdirectory(example/gradient)
  add_subdirectory(example/laplacian)
  set(SAVED_CXX_FLAGS "${CMAKE_CXX_FLAGS}")
  string(REPLACE " -Werror" "" CMAKE_CXX_FLAGS "${CMAKE_CXX_FLAGS}")
  add_subdirectory(example/fenics/cpp)
  set(CMAKE_CXX_FLAGS "${SAVED_CXX_FLAGS}")
endif()
add_subdirectory(src)

if (Omega_h_USE_CUDA)
  install(PROGRAMS
      ${CMAKE_CURRENT_SOURCE_DIR}/bin/nvcc_wrapper
      DESTINATION bin)
endif()

bob_end_package()<|MERGE_RESOLUTION|>--- conflicted
+++ resolved
@@ -130,10 +130,6 @@
     Omega_h_USE_libMeshb
     Omega_h_USE_EGADS
     Omega_h_USE_SEACASExodus
-<<<<<<< HEAD
-=======
-    Omega_h_USE_Teuchos
->>>>>>> 86cf6d28
     Omega_h_USE_SimModSuite
     Omega_h_USE_DOLFIN
     Omega_h_USE_dwarf
