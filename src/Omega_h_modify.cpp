--- conflicted
+++ resolved
@@ -22,8 +22,8 @@
 
 static void modify_conn(Mesh* old_mesh, Mesh* new_mesh, Int ent_dim,
     LOs prod_verts2verts, LOs prods2new_ents, LOs same_ents2old_ents,
-<<<<<<< HEAD
     LOs same_ents2new_ents, LOs old_lows2new_lows, LOs keys2kds) {
+  begin_code("modify_conn");
   for (LO i = 0; i < prods2new_ents.size(); ++i) {
     if (ent_dim == 2 && (i == 3427)) std::cerr << "prod " << i <<
         " of dimension " << ent_dim << " has verts "
@@ -37,11 +37,6 @@
     }
   }
   (void)keys2kds;
-  auto t0 = now();
-=======
-    LOs same_ents2new_ents, LOs old_lows2new_lows) {
-  begin_code("modify_conn");
->>>>>>> 1b385185
   auto low_dim = ent_dim - 1;
   auto down_degree = simplex_degrees[ent_dim][low_dim];
   auto old_ents2old_lows = old_mesh->ask_down(ent_dim, low_dim);
@@ -381,12 +376,8 @@
     LOs keys2kds, LOs keys2prods, LOs prod_verts2verts, LOs old_lows2new_lows,
     LOs* p_prods2new_ents, LOs* p_same_ents2old_ents, LOs* p_same_ents2new_ents,
     LOs* p_old_ents2new_ents) {
-<<<<<<< HEAD
 //std::cerr << "modify_ents ent_dim " << ent_dim << " key_dim " << key_dim << '\n';
-  auto t0 = now();
-=======
   begin_code("modify_ents");
->>>>>>> 1b385185
   *p_same_ents2old_ents = collect_same(old_mesh, ent_dim, key_dim, keys2kds);
   auto nkeys = keys2kds.size();
   OMEGA_H_CHECK(nkeys == keys2prods.size() - 1);
