--- conflicted
+++ resolved
@@ -60,20 +60,8 @@
 static Pool* host_pool = nullptr;
 
 void enable_pooling() {
-<<<<<<< HEAD
   device_pool = new Pool(device_malloc, device_free);
   host_pool = new Pool(host_malloc, host_free);
-=======
-  constexpr std::size_t cpu_page_size = 4 * 1024;
-#ifdef OMEGA_H_USE_CUDA
-  constexpr std::size_t gpu_page_size = 1024;
-  constexpr std::size_t device_page_size = gpu_page_size;
-#else
-  constexpr std::size_t device_page_size = cpu_page_size;
-#endif
-  device_pool = new Pool(device_page_size, device_malloc, device_free);
-  host_pool = new Pool(cpu_page_size, host_malloc, host_free);
->>>>>>> d481112c
 }
 
 void disable_pooling() {
