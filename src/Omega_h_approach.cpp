#include "Omega_h_adapt.hpp"

#include "Omega_h_array_ops.hpp"
#include "Omega_h_metric.hpp"
#include "Omega_h_shape.hpp"

#include <iostream>

namespace Omega_h {

static void check_okay(Mesh* mesh, AdaptOpts const& opts) {
  auto minq = min_fixable_quality(mesh, opts);
  if (minq < opts.min_quality_allowed) {
    Omega_h_fail("minimum element quality %f < minimum allowed quality %f\n",
        minq, opts.min_quality_allowed);
  }
  auto maxl = mesh->max_length();
  if (maxl > opts.max_length_allowed) {
    Omega_h_fail("maximum edge length %f > maximum allowed length %f\n", maxl,
        opts.max_length_allowed);
  }
}

static bool okay(Mesh* mesh, AdaptOpts const& opts) {
  auto minq = min_fixable_quality(mesh, opts);
  auto maxl = mesh->max_length();
  return minq >= opts.min_quality_allowed && maxl <= opts.max_length_allowed;
}

bool warp_to_limit(
    Mesh* mesh, AdaptOpts const& opts, bool exit_on_stall, Int max_niters) {
  if (!mesh->has_tag(VERT, "warp")) return false;
  check_okay(mesh, opts);
  auto coords = mesh->coords();
  auto warp = mesh->get_array<Real>(VERT, "warp");
  mesh->set_coords(add_each(coords, warp));
  if (okay(mesh, opts)) {
    if (opts.verbosity >= EACH_REBUILD && can_print(mesh)) {
      std::cout << "warp_to_limit completed in one step\n";
    }
    mesh->remove_tag(VERT, "warp");
    return true;
  }
  auto remainder = Reals(warp.size(), 0.0);
  Int i = 0;
  Real factor = 1.0;
  do {
    ++i;
    if (i > max_niters) {
      if (exit_on_stall) {
        if (can_print(mesh)) {
          std::cout << "warp_to_limit stalled, dropping warp field and "
                       "continuing anyway\n";
        }
        mesh->remove_tag(VERT, "warp");
        return true;
      }
      Omega_h_fail(
          "warp step %d : Omega_h is probably unable to satisfy"
          " this warp under this size field\n"
          "min quality %.2e max length %.2e\n",
          i, min_fixable_quality(mesh, opts), mesh->max_length());
    }
    auto half_warp = divide_each_by(warp, 2.0);
    factor /= 2.0;
    warp = half_warp;
    remainder = add_each(remainder, half_warp);
    mesh->set_coords(add_each(coords, warp));
  } while (!okay(mesh, opts));
  if (opts.verbosity >= EACH_REBUILD && can_print(mesh)) {
    std::cout << "warp_to_limit moved by factor " << factor << '\n';
  }
  mesh->set_tag(VERT, "warp", remainder);
  return true;
}

bool approach_metric(Mesh* mesh, AdaptOpts const& opts, Real min_step) {
  auto name = "metric";
  auto target_name = "target_metric";
  if (!mesh->has_tag(VERT, target_name)) return false;
  check_okay(mesh, opts);
  auto orig = mesh->get_array<Real>(VERT, name);
  auto target = mesh->get_array<Real>(VERT, target_name);
  mesh->set_tag(VERT, name, target);
  if (okay(mesh, opts)) {
    mesh->remove_tag(VERT, target_name);
    return true;
  }
  Real factor = 1.0;
  do {
    factor /= 2.0;
    if (factor < min_step) {
      auto minq = min_fixable_quality(mesh, opts);
      auto maxl = mesh->max_length();
      if (can_print(mesh)) {
        if (minq < opts.min_quality_allowed) {
          std::cerr << "Metric approach has stalled with minimum quality "
                    << minq << " < " << opts.min_quality_allowed << "\n";
          std::cerr << "Decreasing \"Min Quality Allowed\" may help, but "
                       "otherwise the metric is likely not satisfiable\n";
        }
        if (maxl > opts.max_length_allowed) {
          std::cerr << "Metric approach has stalled with maximum length "
<<<<<<< HEAD
            << maxl << " > " << opts.max_length_allowed << "\n";
          std::cerr << "Increasing \"Max Length Allowed\" will probably fix this, otherwise the metric is likely not satisfiable\n";
=======
                    << maxl << " < " << opts.max_length_allowed << "\n";
          std::cerr << "Increasing \"Max Length Allowed\" will probably fix "
                       "this, otherwise the metric is likely not satisfiable\n";
>>>>>>> 642c3aac
        }
      }
      Omega_h_fail("Metric approach has stalled at step size = %f < %f.\n",
          factor, min_step);
    }
    auto current =
        interpolate_between_metrics(mesh->nverts(), orig, target, factor);
    mesh->set_tag(VERT, name, current);
  } while (!okay(mesh, opts));
  if (opts.verbosity >= EACH_REBUILD && can_print(mesh)) {
    std::cout << "approach_metric moved by factor " << factor << '\n';
  }
  return true;
}

}  // end namespace Omega_h<|MERGE_RESOLUTION|>--- conflicted
+++ resolved
@@ -101,14 +101,9 @@
         }
         if (maxl > opts.max_length_allowed) {
           std::cerr << "Metric approach has stalled with maximum length "
-<<<<<<< HEAD
-            << maxl << " > " << opts.max_length_allowed << "\n";
-          std::cerr << "Increasing \"Max Length Allowed\" will probably fix this, otherwise the metric is likely not satisfiable\n";
-=======
-                    << maxl << " < " << opts.max_length_allowed << "\n";
+                    << maxl << " > " << opts.max_length_allowed << "\n";
           std::cerr << "Increasing \"Max Length Allowed\" will probably fix "
                        "this, otherwise the metric is likely not satisfiable\n";
->>>>>>> 642c3aac
         }
       }
       Omega_h_fail("Metric approach has stalled at step size = %f < %f.\n",
