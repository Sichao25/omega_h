#include "Omega_h_mesh.hpp"

#include <algorithm>
#include <cctype>
#include <iostream>

#include "Omega_h_array_ops.hpp"
#include "Omega_h_bcast.hpp"
#include "Omega_h_compare.hpp"
#include "Omega_h_element.hpp"
#include "Omega_h_for.hpp"
#include "Omega_h_ghost.hpp"
#include "Omega_h_inertia.hpp"
#include "Omega_h_map.hpp"
#include "Omega_h_mark.hpp"
#include "Omega_h_migrate.hpp"
#include "Omega_h_quality.hpp"
#include "Omega_h_shape.hpp"
#include "Omega_h_timer.hpp"
<<<<<<< HEAD
#include "Omega_h_int_scan.hpp"
#include "Omega_h_atomics.hpp"
=======
#include "Omega_h_reduce.hpp"
#include "Omega_h_print.hpp"
#include "Omega_h_dbg.hpp"
>>>>>>> b1cba18b

namespace Omega_h {

Mesh::Mesh() {
  family_ = OMEGA_H_SIMPLEX;
  dim_ = -1;
  for (Int i = 0; i <= 3; ++i) nents_[i] = -1;
  for (Int i = 0; i <= 7; ++i) nents_type_[i] = -1;
  parting_ = -1;
  nghost_layers_ = -1;
  library_ = nullptr;
  matched_ = -1;
}

Mesh::Mesh(Library* library_in) : Mesh() { set_library(library_in); }

void Mesh::set_library(Library* library_in) {
  OMEGA_H_CHECK(library_in != nullptr);
  library_ = library_in;
}

Library* Mesh::library() const { return library_; }

void Mesh::set_comm(CommPtr const& new_comm) {
  auto rank_had_comm = bool(comm_);
  auto nnew_had_comm = new_comm->allreduce(I32(rank_had_comm), OMEGA_H_SUM);
  if (0 < nnew_had_comm && nnew_had_comm < new_comm->size()) {
    // partitioning out from small sub-communicator to larger one
    if (!rank_had_comm) {
      // temporarily set the uninit ranks to Comm::self()
      comm_ = library_->self();
    } else {
      /* forget RIB hints. this prevents some ranks from
         having hints while the new ranks do not, which would
         break RIB. also, since repartitioning does not change
         the geometric properties of the mesh and our RIB code
         is partition and order independent, it will recover
         the same axes of separation as before */
      rib_hints_ = RibPtr();
    }
    bcast_mesh(this, new_comm, rank_had_comm);
  }
  /* if some ranks already have mesh data, their
     parallel info needs updating, we'll do this
     by using the old Dist to set new owners */
  if (0 < nnew_had_comm && library_->world()->size() > 1) {
    for (Int d = 0; d <= dim(); ++d) {
      auto dist = ask_dist(d);
      dist.change_comm(new_comm);
      owners_[d].ranks = dist.items2ranks();
    }
  }
  comm_ = new_comm;
}

void Mesh::set_family(Omega_h_Family family_in) { family_ = family_in; }

void Mesh::set_matched(I8 is_matched) { matched_ = is_matched; }

void Mesh::set_dim(Int dim_in) {
  OMEGA_H_CHECK(dim_ == -1);
  OMEGA_H_CHECK(dim_in >= 1);
  OMEGA_H_CHECK(dim_in <= 3);
  dim_ = dim_in;
}

Int Mesh::ent_dim(Topo_type ent_type) const {
  Int ent_dim;
  if (int(ent_type) == 0) {
    ent_dim = 0;
  }
  else if (int(ent_type) == 1) {
    ent_dim = 1;
  }
  else if ((int(ent_type) > 1) && (int(ent_type) < 4)) {      
    ent_dim = 2;
  }
  else {
    ent_dim = 3;
  }
  return ent_dim;
}

void Mesh::set_verts(LO nverts_in) { nents_[VERT] = nverts_in; }

void Mesh::set_verts_type(LO nverts_in) { nents_type_[int(Topo_type::vertex)] = nverts_in; }

void Mesh::set_ents(Int ent_dim, Adj down) {
  OMEGA_H_TIME_FUNCTION;
  check_dim(ent_dim);
  OMEGA_H_CHECK(!has_ents(ent_dim));
  LOs hl2l = down.ab2b;
  auto deg = element_degree(family(), ent_dim, ent_dim - 1);
  nents_[ent_dim] = divide_no_remainder(hl2l.size(), deg);
  add_adj(ent_dim, ent_dim - 1, down);
}

void Mesh::set_model_ents(Int ent_dim, LOs Ids) {
  OMEGA_H_TIME_FUNCTION;
  check_dim(ent_dim);
  model_ents_[ent_dim] = Ids;
}

void Mesh::set_model_matches(Int ent_dim, LOs matches) {
  OMEGA_H_TIME_FUNCTION;
  check_dim(ent_dim+1);
  model_matches_[ent_dim] = matches;
}

LOs Mesh::get_model_ents(Int ent_dim) {
  OMEGA_H_TIME_FUNCTION;
  check_dim(ent_dim);
  return model_ents_[ent_dim];
}

LOs Mesh::get_model_matches(Int ent_dim) {
  OMEGA_H_TIME_FUNCTION;
  check_dim(ent_dim);
  return model_matches_[ent_dim];
}

void Mesh::set_ents(Topo_type high_type, Topo_type low_type, Adj h2l) {
  OMEGA_H_TIME_FUNCTION;
  check_type(high_type);
  check_type(low_type);
  if (int(high_type) < 6) {
    OMEGA_H_CHECK(!has_ents(high_type));
  }
  auto deg = element_degree(high_type, low_type);
  nents_type_[int(high_type)] = divide_no_remainder(h2l.ab2b.size(), deg);
  add_adj(high_type, low_type, h2l);
}

void Mesh::set_parents(Int ent_dim, Parents parents) {
  check_dim2(ent_dim);
  parents_[ent_dim] = std::make_shared<Parents>(parents);
}

CommPtr Mesh::comm() const { return comm_; }

LO Mesh::nents(Int ent_dim) const {
  check_dim2(ent_dim);
  return nents_[ent_dim];
}

LO Mesh::nents(Topo_type ent_type) const {
  check_type2(ent_type);
  return nents_type_[int(ent_type)];
}

LO Mesh::nelems() const { return nents(dim()); }

LO Mesh::nregions() const { return nents(REGION); }

LO Mesh::nfaces() const { return nents(FACE); }

LO Mesh::nedges() const { return nents(EDGE); }

LO Mesh::nverts() const { return nents(VERT); }

LO Mesh::npyrams() const { return nents(Topo_type::pyramid); }

LO Mesh::nwedges() const { return nents(Topo_type::wedge); }

LO Mesh::nhexs() const { return nents(Topo_type::hexahedron); }

LO Mesh::ntets() const { return nents(Topo_type::tetrahedron); }

LO Mesh::nquads() const { return nents(Topo_type::quadrilateral); }

LO Mesh::ntris() const { return nents(Topo_type::triangle); }

LO Mesh::nedges_mix() const { return nents(Topo_type::edge); }

LO Mesh::nverts_mix() const { return nents(Topo_type::vertex); }

LO Mesh::nregions_mix() const { 
  return (nents(Topo_type::tetrahedron) +
          nents(Topo_type::hexahedron) +
          nents(Topo_type::wedge) +
          nents(Topo_type::pyramid));
}

LO Mesh::nfaces_mix() const { 
  return (nents(Topo_type::triangle) +
          nents(Topo_type::quadrilateral));
}

GO Mesh::nglobal_ents(Int ent_dim) {
  if (!could_be_shared(ent_dim)) {
    return comm_->allreduce(GO(nents(ent_dim)), OMEGA_H_SUM);
  }
  auto nowned = get_sum(this->owned(ent_dim));
  return comm_->allreduce(GO(nowned), OMEGA_H_SUM);
}

template <typename T>
void Mesh::add_tag(Int ent_dim, std::string const& name, Int ncomps) {
  this->add_tag(ent_dim, name, ncomps, Read<T>(), true);
}

template <typename T>
void Mesh::add_tag(Topo_type ent_type, std::string const& name, Int ncomps) {
  if (has_tag(ent_type, name)) remove_tag(ent_type, name);
  check_type2(ent_type);
  check_tag_name(name);
  OMEGA_H_CHECK(ncomps >= 0);
  OMEGA_H_CHECK(ncomps <= Int(INT8_MAX));
  OMEGA_H_CHECK(tags_type_[int(ent_type)].size() < size_t(INT8_MAX));
  TagPtr ptr(new Tag<T>(name, ncomps));
  tags_type_[int(ent_type)].push_back(std::move(ptr));
}

template <typename T>
void Mesh::add_tag(Int ent_dim, std::string const& name, Int ncomps,
    Read<T> array, bool internal) {
  auto it = this->tag_iter(ent_dim, name);
  bool const had = (it != tags_[ent_dim].end());
  if (!had) {
    check_dim2(ent_dim);
    check_tag_name(name);
    OMEGA_H_CHECK(ncomps >= 0);
    OMEGA_H_CHECK(ncomps <= Int(INT8_MAX));
    OMEGA_H_CHECK(tags_[ent_dim].size() < size_t(INT8_MAX));
  }
  auto ptr = std::make_shared<Tag<T>>(name, ncomps);
  if (array.exists()) {
    OMEGA_H_CHECK(array.size() == nents_[ent_dim] * ncomps);
    ptr->set_array(array);
  }
  if (had) {
    *it = std::move(ptr);
  } else {
    tags_[ent_dim].push_back(std::move(ptr));
  }
  /* internal typically indicates migration/adaptation/file reading,
     when we do not want any invalidation to take place.
     the invalidation is there to prevent users changing coordinates
     etc. without updating dependent fields */
  if (!internal) react_to_set_tag(ent_dim, name);
}

template <typename T>
void Mesh::add_tag(Topo_type ent_type, std::string const& name, Int ncomps,
    Read<T> array, bool internal) {
  check_type2(ent_type);
  auto it = tag_iter(ent_type, name);
  auto had_tag = (it != tags_type_[int(ent_type)].end());
  Tag<T>* tag;
  if (had_tag) {
    tag = as<T>(it->get());
    OMEGA_H_CHECK(ncomps == tag->ncomps());
  } else {
    check_tag_name(name);
    OMEGA_H_CHECK(ncomps >= 0);
    OMEGA_H_CHECK(ncomps <= Int(INT8_MAX));
    OMEGA_H_CHECK(tags_type_[int(ent_type)].size() < size_t(INT8_MAX));
    tag = new Tag<T>(name, ncomps);
    TagPtr ptr(tag);
    tags_type_[int(ent_type)].push_back(std::move(ptr));
  }
  OMEGA_H_CHECK(array.size() == nents_type_[int(ent_type)] * ncomps);
  if (!internal) react_to_set_tag(ent_type, name);
  tag->set_array(array);
}

template <typename T>
void Mesh::set_tag(
    Int ent_dim, std::string const& name, Read<T> array, bool internal) {
<<<<<<< HEAD
  if (!has_tag(ent_dim, name)) {
    Omega_h_fail("set_tag(%s, %s): tag doesn't exist (use add_tag first)\n",
        topological_plural_name(family(), ent_dim), name.c_str());
  }
  Tag<T>* tag = as<T>(tag_iter(ent_dim, name)->get());
  /* internal typically indicates migration/adaptation/file reading,
     when we do not want any invalidation to take place.
     the invalidation is there to prevent users changing coordinates
     etc. without updating dependent fields */
  if (!internal) react_to_set_tag(ent_dim, name);
  tag->set_array(array);
=======
  this->add_tag(ent_dim, name, divide_no_remainder(array.size(), nents(ent_dim)), array, internal);
>>>>>>> b1cba18b
}

template <typename T>
void Mesh::set_tag(
    Topo_type ent_type, std::string const& name, Read<T> array, bool internal) {
  if (!has_tag(ent_type, name)) {
    Omega_h_fail("set_tag(%s, %s): tag doesn't exist (use add_tag first)\n",
      dimensional_plural_name(ent_type), name.c_str());
  }
  Tag<T>* tag = as<T>(tag_iter(ent_type, name)->get());
  OMEGA_H_CHECK(array.size() == nents(ent_type) * tag->ncomps());
  if (!internal) react_to_set_tag(ent_type, name);
  tag->set_array(array);
}

void Mesh::react_to_set_tag(Int ent_dim, std::string const& name) {
  /* hardcoded cache invalidations */
  bool is_coordinates = (name == "coordinates");
  if ((ent_dim == VERT) && (is_coordinates || (name == "metric"))) {
    remove_tag(EDGE, "length");
    remove_tag(dim(), "quality");
  }
  if ((ent_dim == VERT) && is_coordinates) {
    remove_tag(dim(), "size");
  }
}

void Mesh::react_to_set_tag(Topo_type ent_type, std::string const& name) {
  bool is_coordinates = (name == "coordinates");
  if ((int(ent_type) == 0) && (is_coordinates || (name == "metric"))) {
    remove_tag(Topo_type::edge, "length");

    remove_tag(Topo_type::pyramid, "quality");
    remove_tag(Topo_type::wedge, "quality");
    remove_tag(Topo_type::hexahedron, "quality");
    remove_tag(Topo_type::tetrahedron, "quality");
    remove_tag(Topo_type::quadrilateral, "quality");
    remove_tag(Topo_type::triangle, "quality");
  }
  if ((int(ent_type) == 0) && is_coordinates) {
    remove_tag(Topo_type::pyramid, "size");
    remove_tag(Topo_type::wedge, "size");
    remove_tag(Topo_type::hexahedron, "size");
    remove_tag(Topo_type::tetrahedron, "size");
    remove_tag(Topo_type::quadrilateral, "size");
    remove_tag(Topo_type::triangle, "size");
  }
}

TagBase const* Mesh::get_tagbase(Int ent_dim, std::string const& name) const {
  check_dim2(ent_dim);
  auto it = tag_iter(ent_dim, name);
  if (it == tags_[ent_dim].end()) {
    Omega_h_fail("get_tagbase(%s, %s): doesn't exist\n",
        topological_plural_name(family(), ent_dim), name.c_str());
  }
  return it->get();
}

TagBase const* Mesh::get_tagbase(Topo_type ent_type, std::string const& name) const {
  check_type2(ent_type);
  auto it = tag_iter(ent_type, name);
  if (it == tags_type_[int(ent_type)].end()) {
    Omega_h_fail("get_tagbase(%s, %s): doesn't exist\n",
        dimensional_plural_name(ent_type), name.c_str());
  }
  return it->get();
}

template <typename T>
Tag<T> const* Mesh::get_tag(Int ent_dim, std::string const& name) const {
  return as<T>(get_tagbase(ent_dim, name));
}

template <typename T>
Tag<T> const* Mesh::get_tag(Topo_type ent_type, std::string const& name) const {
  return as<T>(get_tagbase(ent_type, name));
}

template <typename T>
Read<T> Mesh::get_array(Int ent_dim, std::string const& name) const {
  return get_tag<T>(ent_dim, name)->array();
}

template <typename T>
Read<T> Mesh::get_array(Topo_type ent_type, std::string const& name) const {
  return get_tag<T>(ent_type, name)->array();
}

void Mesh::remove_tag(Int ent_dim, std::string const& name) {
  if (!has_tag(ent_dim, name)) return;
  check_dim2(ent_dim);
  tags_[ent_dim].erase(tag_iter(ent_dim, name));
}

void Mesh::remove_tag(Topo_type ent_type, std::string const& name) {
  if (!has_tag(ent_type, name)) return;
  check_type2(ent_type);
  OMEGA_H_CHECK(has_tag(ent_type, name));
  tags_type_[int(ent_type)].erase(tag_iter(ent_type, name));
}

bool Mesh::has_tag(Int ent_dim, std::string const& name) const {
  check_dim(ent_dim);
  if (!has_ents(ent_dim)) return false;
  return tag_iter(ent_dim, name) != tags_[ent_dim].end();
}

bool Mesh::has_tag(Topo_type ent_type, std::string const& name) const {
  check_type(ent_type);
  if (!has_ents(ent_type)) return false;
  return tag_iter(ent_type, name) != tags_type_[int(ent_type)].end();
}

Int Mesh::ntags(Int ent_dim) const {
  check_dim2(ent_dim);
  return static_cast<Int>(tags_[ent_dim].size());
}

Int Mesh::ntags(Topo_type ent_type) const {
  check_type2(ent_type);
  return static_cast<Int>(tags_type_[int(ent_type)].size());
}

TagBase const* Mesh::get_tag(Int ent_dim, Int i) const {
  check_dim2(ent_dim);
  OMEGA_H_CHECK(0 <= i);
  OMEGA_H_CHECK(i <= ntags(ent_dim));
  return tags_[ent_dim][static_cast<std::size_t>(i)].get();
}

TagBase const* Mesh::get_tag(Topo_type ent_type, Int i) const {
  check_type2(ent_type);
  OMEGA_H_CHECK(0 <= i);
  OMEGA_H_CHECK(i <= ntags(ent_type));
  return tags_type_[int(ent_type)][static_cast<std::size_t>(i)].get();
}

bool Mesh::has_ents(Int ent_dim) const {
  check_dim(ent_dim);
  return nents_[ent_dim] >= 0;
}

bool Mesh::has_ents(Topo_type ent_type) const {
  check_type(ent_type);
  return nents_type_[int(ent_type)] >= 0;
}

bool Mesh::has_adj(Int from, Int to) const {
  check_dim(from);
  check_dim(to);
  return bool(adjs_[from][to]);
}

bool Mesh::has_adj(Topo_type from_type, Topo_type to_type) const {
  check_type(from_type);
  check_type(to_type);
  return bool(adjs_type_[int(from_type)][int(to_type)]);
}

Adj Mesh::get_adj(Int from, Int to) const {
  check_dim2(from);
  check_dim2(to);
  OMEGA_H_CHECK(has_adj(from, to));
  return *(adjs_[from][to]);
}

Adj Mesh::get_adj(Topo_type from_type, Topo_type to_type) const {
  check_type2(from_type);
  check_type2(from_type);
  OMEGA_H_CHECK(has_adj(from_type, to_type));
  return *(adjs_type_[int(from_type)][int(to_type)]);
}

Adj Mesh::ask_down(Int from, Int to) {
  OMEGA_H_CHECK(to < from);
  return ask_adj(from, to);
}

Adj Mesh::ask_down(Topo_type from_type, Topo_type to_type) {
  OMEGA_H_CHECK(int(to_type) < int(from_type));
  return ask_adj(from_type, to_type);
}

LOs Mesh::ask_verts_of(Int ent_dim) { return ask_adj(ent_dim, VERT).ab2b; }

LOs Mesh::ask_verts_of(Topo_type ent_type) { return ask_adj(ent_type, Topo_type::vertex).ab2b; }

LOs Mesh::ask_elem_verts() { return ask_verts_of(dim()); }

Adj Mesh::ask_up(Int from, Int to) {
  OMEGA_H_CHECK(from < to);
  return ask_adj(from, to);
}

Adj Mesh::ask_up(Topo_type from_type, Topo_type to_type) {
  OMEGA_H_CHECK(int(from_type) < int(to_type));
  return ask_adj(from_type, to_type);
}

Graph Mesh::ask_star(Int ent_dim) {
  OMEGA_H_CHECK(ent_dim < dim());
  return ask_adj(ent_dim, ent_dim);
}

Graph Mesh::ask_dual() { return ask_adj(dim(), dim()); }

Mesh::TagIter Mesh::tag_iter(Int ent_dim, std::string const& name) {
  return std::find_if(tags_[ent_dim].begin(), tags_[ent_dim].end(),
      [&](TagPtr const& a) { return a->name() == name; });
}

Mesh::TagCIter Mesh::tag_iter(Int ent_dim, std::string const& name) const {
  return std::find_if(tags_[ent_dim].begin(), tags_[ent_dim].end(),
      [&](TagPtr const& a) { return a->name() == name; });
}

Mesh::TagIter Mesh::tag_iter(Topo_type ent_type, std::string const& name) {
  return std::find_if(tags_type_[int(ent_type)].begin(), tags_type_[int(ent_type)].end(),
      [&](TagPtr const& a) { return a->name() == name; });
}

Mesh::TagCIter Mesh::tag_iter(Topo_type ent_type, std::string const& name) const {
  return std::find_if(tags_type_[int(ent_type)].begin(), tags_type_[int(ent_type)].end(),
      [&](TagPtr const& a) { return a->name() == name; });
}

void Mesh::check_dim(Int ent_dim) const {
  OMEGA_H_CHECK_OP(0, <=, ent_dim);
  OMEGA_H_CHECK_OP(ent_dim, <=, dim());
}

void Mesh::check_dim2(Int ent_dim) const {
  check_dim(ent_dim);
  OMEGA_H_CHECK(has_ents(ent_dim));
}

void Mesh::check_type(Topo_type ent_type) const {
  OMEGA_H_CHECK(Topo_type::vertex <= ent_type);
  OMEGA_H_CHECK(ent_type <= Topo_type::pyramid);
}

void Mesh::check_type2(Topo_type ent_type) const {
  check_type(ent_type);
  OMEGA_H_CHECK(has_ents(ent_type));
}

void Mesh::add_adj(Int from, Int to, Adj adj) {
  check_dim2(from);
  check_dim(to);
  OMEGA_H_CHECK(adj.ab2b.exists());
  if (to < from) {
    OMEGA_H_CHECK(!adj.a2ab.exists());
    if (to == VERT) {
      OMEGA_H_CHECK(!adj.codes.exists());
    } else {
      OMEGA_H_CHECK(adj.codes.exists());
    }
    OMEGA_H_CHECK(
        adj.ab2b.size() == nents(from) * element_degree(family(), from, to));
  } else {
    if (from < to) {
      OMEGA_H_CHECK(adj.a2ab.exists());
      OMEGA_H_CHECK(adj.codes.exists());
      OMEGA_H_CHECK(
          adj.ab2b.size() == nents(to) * element_degree(family(), to, from));
    }
    OMEGA_H_CHECK(adj.a2ab.size() == nents(from) + 1);
  }
  adjs_[from][to] = std::make_shared<Adj>(adj);
}

void Mesh::add_adj(Topo_type from_type, Topo_type to_type, Adj adj) {
  check_type2(from_type);
  check_type(to_type);
  OMEGA_H_CHECK(adj.ab2b.exists());
  const int from = int(from_type);
  const int to = int(to_type); 

  if (to < from) {
    OMEGA_H_CHECK(!adj.a2ab.exists());                         
    if (to_type == Topo_type::vertex) {
      OMEGA_H_CHECK(!adj.codes.exists());
    } else {
      OMEGA_H_CHECK(adj.codes.exists());
    }
    OMEGA_H_CHECK(                                            
        adj.ab2b.size() == nents(from_type) * element_degree(from_type, to_type));
  } else {
    if (from < to) {
      OMEGA_H_CHECK(adj.a2ab.exists());                        
      OMEGA_H_CHECK(adj.codes.exists());
      OMEGA_H_CHECK(
          adj.ab2b.size() == nents(to_type) * element_degree(to_type, from_type)); 
    }
    OMEGA_H_CHECK(adj.a2ab.size() == nents(from_type) + 1);         
  }
  adjs_type_[from][to] = std::make_shared<Adj>(adj);
}

Adj Mesh::derive_adj(Int from, Int to) {
  OMEGA_H_TIME_FUNCTION;
  check_dim(from);
  check_dim2(to);
  if (from < to) {
    Adj down = ask_adj(to, from);
    Int nlows_per_high = element_degree(family(), to, from);
    LO nlows = nents(from);
    Adj up = invert_adj(down, nlows_per_high, nlows, to, from);
    return up;
  } else if (to < from) {
    OMEGA_H_CHECK(to + 1 < from);
    Adj h2m = ask_adj(from, to + 1);
    Adj m2l = ask_adj(to + 1, to);
    Adj h2l = transit(h2m, m2l, family_, from, to);
    return h2l;
  } else {
    if (from == dim() && to == dim()) {
      return elements_across_sides(dim(), ask_adj(dim(), dim() - 1),
          ask_adj(dim() - 1, dim()), mark_exposed_sides(this));
    }
    if (from == VERT && to == VERT) {
      return verts_across_edges(ask_adj(EDGE, VERT), ask_adj(VERT, EDGE));
    }
    if (from == EDGE && to == EDGE) {
      OMEGA_H_CHECK(dim() >= 2);
      Graph g = edges_across_tris(ask_adj(FACE, EDGE), ask_adj(EDGE, FACE));
      if (dim() == 3) {
        g = add_edges(
            g, edges_across_tets(ask_adj(REGION, EDGE), ask_adj(EDGE, REGION)));
      }
      return g;
    }
  }
  Omega_h_fail("can't derive adjacency from %s to %s\n",
      topological_plural_name(family(), from),
      topological_plural_name(family(), to));
  OMEGA_H_NORETURN(Adj());
}

Adj Mesh::derive_adj(Topo_type from_type, Topo_type to_type) {
  OMEGA_H_TIME_FUNCTION;
  check_type(from_type);
  check_type2(to_type);
  const int from = int(from_type);
  const int to = int(to_type);
  if (from < to) {
    Adj down = ask_adj(to_type, from_type);
    Int nlows_per_high = element_degree(to_type, from_type);
    LO nlows = nents(from_type);
    Adj up = invert_adj(down, nlows_per_high, nlows, to_type, from_type);
    return up;
  }
  else if (to < from) {
    OMEGA_H_CHECK(to + 1 < from);
    Topo_type mid_type;
    if (to_type == Topo_type::vertex) {
      mid_type = Topo_type::edge;
    }
    else if ((from_type == Topo_type::tetrahedron) ||
             (from_type == Topo_type::pyramid)) {
      mid_type = Topo_type::triangle;
    }
    else {
      mid_type = Topo_type::quadrilateral;
    }
    Adj h2m = ask_adj(from_type, mid_type);
    Adj m2l = ask_adj(mid_type, to_type);
    Adj h2l = transit(h2m, m2l, from_type, to_type, mid_type); 
    return h2l;
  }
  /* todo: add second order adjacency derivation */
  Omega_h_fail("can't derive adjacency from %s to %s\n",
      dimensional_plural_name(from_type),
      dimensional_plural_name(to_type));
  OMEGA_H_NORETURN(Adj());
}

Adj Mesh::ask_adj(Int from, Int to) {
  OMEGA_H_TIME_FUNCTION;
  check_dim2(from);
  check_dim2(to);
  if (has_adj(from, to)) {
    return get_adj(from, to);
  }
  Adj derived = derive_adj(from, to);
  adjs_[from][to] = std::make_shared<Adj>(derived);
  return derived;
}

Adj Mesh::ask_adj(Topo_type from_type, Topo_type to_type) {
  OMEGA_H_TIME_FUNCTION;
  check_type2(from_type);
  check_type2(to_type);
  if (has_adj(from_type, to_type)) {
    return get_adj(from_type, to_type);
  }
  Adj derived = derive_adj(from_type, to_type);
  adjs_type_[int(from_type)][int(to_type)] = std::make_shared<Adj>(derived);
  return derived;
}

void Mesh::add_coords(Reals array) {
  add_tag<Real>(0, "coordinates", dim(), array);
}

Reals Mesh::coords() const { return get_array<Real>(0, "coordinates"); }

void Mesh::set_coords(Reals const& array) {
  OMEGA_H_CHECK(array.size() == nverts() * dim());
  set_tag<Real>(VERT, "coordinates", array);
}

void Mesh::add_coords_mix(Reals array) {
  add_tag<Real>(Topo_type::vertex, "coordinates", dim(), array);
}

Reals Mesh::coords_mix() const { return get_array<Real>(Topo_type::vertex, "coordinates"); }

Read<GO> Mesh::globals(Int ent_dim) const {
  return get_array<GO>(ent_dim, "global");
}

Reals Mesh::ask_lengths() {
  if (!has_tag(EDGE, "length")) {
    auto lengths = measure_edges_metric(this);
    add_tag(EDGE, "length", 1, lengths);
  }
  return get_array<Real>(EDGE, "length");
}

Reals Mesh::ask_qualities() {
  if (!has_tag(dim(), "quality")) {
    auto qualities = measure_qualities(this);
    add_tag(dim(), "quality", 1, qualities);
  }
  return get_array<Real>(dim(), "quality");
}

Reals Mesh::ask_sizes() {
  if (!has_tag(dim(), "size")) {
    auto sizes = measure_elements_real(this);
    add_tag(dim(), "size", 1, sizes);
  }
  return get_array<Real>(dim(), "size");
}

Bytes Mesh::ask_levels(Int ent_dim) {
  check_dim2(ent_dim);
  if (!has_tag(ent_dim, "level")) {
    auto levels = Bytes(nents(ent_dim), 0);
    add_tag(ent_dim, "level", 1, levels);
  }
  return get_array<Byte>(ent_dim, "level");
}

Bytes Mesh::ask_leaves(Int ent_dim) {
  check_dim2(ent_dim);
  if (!has_tag(ent_dim, "leaf")) {
    auto leaves = Bytes(nents(ent_dim), 1);
    add_tag(ent_dim, "leaf", 1, leaves);
  }
  return get_array<Byte>(ent_dim, "leaf");
}

Parents Mesh::ask_parents(Int child_dim) {
  check_dim2(child_dim);
  if (!parents_[child_dim]) {
    auto parent_idx = LOs(nents(child_dim), -1);
    auto codes = Read<I8>(nents(child_dim), 0);
    Parents p(parent_idx, codes);
    parents_[child_dim] = std::make_shared<Parents>(p);
  }
  return *(parents_[child_dim]);
}

Children Mesh::ask_children(Int parent_dim, Int child_dim) {
  check_dim2(parent_dim);
  auto nparent_dim_ents = nents(parent_dim);
  auto c2p = ask_parents(child_dim);
  if (!children_[parent_dim][child_dim]) {
    auto c = invert_parents(c2p, parent_dim, nparent_dim_ents);
    children_[parent_dim][child_dim] = std::make_shared<Children>(c);
  }
  return *(children_[parent_dim][child_dim]);
}

bool Mesh::has_any_parents() const {
  bool has_parents = false;
  for (Int d = 0; d <= dim_; ++d) {
    if (parents_[d]) {
      has_parents = true;
    }
  }
  return has_parents;
}

void Mesh::set_owners(Int ent_dim, Remotes owners) {
  check_dim2(ent_dim);
  OMEGA_H_CHECK(nents(ent_dim) == owners.ranks.size());
  OMEGA_H_CHECK(nents(ent_dim) == owners.idxs.size());
  owners_[ent_dim] = owners;
  dists_[ent_dim] = DistPtr();
}

void Mesh::set_match_owners(Int ent_dim, Remotes match_owners) {
  check_dim2(ent_dim);
  OMEGA_H_CHECK(nents(ent_dim) == match_owners.ranks.size());
  OMEGA_H_CHECK(nents(ent_dim) == match_owners.idxs.size());
  match_owners_[ent_dim] = match_owners;
}

Remotes Mesh::ask_owners(Int ent_dim) {
  if (!owners_[ent_dim].ranks.exists() || !owners_[ent_dim].idxs.exists()) {
    OMEGA_H_CHECK(comm_->size() == 1);
    owners_[ent_dim] = Remotes(
        Read<I32>(nents(ent_dim), comm_->rank()), LOs(nents(ent_dim), 0, 1));
  }
  return owners_[ent_dim];
}

Remotes Mesh::ask_match_owners(Int ent_dim) {
  if (!match_owners_[ent_dim].ranks.exists() || !match_owners_[ent_dim].idxs.exists()) {
    OMEGA_H_CHECK(comm_->size() == 1);
    Omega_h_fail(" Match owners for dim %d don't exist\n", ent_dim);
  }
  return match_owners_[ent_dim];
}

void Mesh::set_matches(Int ent_dim, c_Remotes matches) {
  check_dim2(ent_dim);
  check_dim2(ent_dim + 1);//matches will be always 1d less than ents
  matches_[ent_dim] = matches;
}

c_Remotes Mesh::get_matches(Int ent_dim) {
  check_dim2(ent_dim);
  check_dim2(ent_dim + 1);
  return matches_[ent_dim];
}

Read<I8> Mesh::owned(Int ent_dim) {
  auto e2rank = ask_owners(ent_dim).ranks;
  return each_eq_to(e2rank, comm()->rank());
}

Dist Mesh::ask_dist(Int ent_dim) {
  if (!dists_[ent_dim]) {
    auto owners = ask_owners(ent_dim);
    OMEGA_H_CHECK(owners.ranks.exists());
    OMEGA_H_CHECK(owners.idxs.exists());
    dists_[ent_dim] = std::make_shared<Dist>(comm_, owners, nents(ent_dim));
  }
  return *(dists_[ent_dim]);
}

Omega_h_Parting Mesh::parting() const {
  OMEGA_H_CHECK(parting_ != -1);
  return Omega_h_Parting(parting_);
}

Int Mesh::nghost_layers() const { return nghost_layers_; }

void Mesh::set_parting(Omega_h_Parting parting_in, Int nlayers, bool verbose) {
  if (verbose && comm_->rank() == 0) {
    std::cout << "going to ";
    switch (parting_in) {
      case OMEGA_H_ELEM_BASED:
        std::cout << "element based";
        break;
      case OMEGA_H_VERT_BASED:
        std::cout << "vertex based";
        break;
      case OMEGA_H_GHOSTED:
        std::cout << "ghosted (" << nlayers << " layers)";
        break;
    }
    std::cout << " partitioning\n";
  }
  if (parting_ == -1) {
    parting_ = parting_in;
    nghost_layers_ = nlayers;
    return;
  }
  if (parting_ == parting_in && nghost_layers_ == nlayers) {
    return;
  }
  if (parting_in == OMEGA_H_ELEM_BASED) {
    OMEGA_H_CHECK(nlayers == 0);
    if (comm_->size() > 1) partition_by_elems(this, verbose);
  } else if (parting_in == OMEGA_H_GHOSTED) {
    if (parting_ != OMEGA_H_GHOSTED || nlayers < nghost_layers_) {
      set_parting(OMEGA_H_ELEM_BASED, 0, false);
    }
    if (comm_->size() > 1) ghost_mesh(this, nlayers, verbose);
  } else if (parting_in == OMEGA_H_VERT_BASED) {
    OMEGA_H_CHECK(nlayers == 1);
    if (comm_->size() > 1) partition_by_verts(this, verbose);
  }
  parting_ = parting_in;
  nghost_layers_ = nlayers;
}

void Mesh::set_parting(Omega_h_Parting parting_in, bool verbose) {
  if (parting_in == OMEGA_H_ELEM_BASED)
    set_parting(parting_in, 0, verbose);
  else
    set_parting(parting_in, 1, verbose);
}

/* this is a member function mainly because it
   modifies the RIB hints */
void Mesh::balance(bool predictive) {
  OMEGA_H_TIME_FUNCTION;
  if (comm_->size() == 1) return;
  set_parting(OMEGA_H_ELEM_BASED);
  inertia::Rib hints;
  if (rib_hints_) hints = *rib_hints_;
  auto ecoords =
      average_field(this, dim(), LOs(nelems(), 0, 1), dim(), coords());
  if (dim() < 3) ecoords = resize_vectors(ecoords, dim(), 3);
  Reals masses;
  Real abs_tol;
  if (predictive) {
    masses = get_complexity_per_elem(this, get_array<Real>(VERT, "metric"));
    /* average between input mesh weight (1.0)
       and predicted output mesh weight */
    masses = add_to_each(masses, 1.);
    masses = multiply_each_by(masses, 1. / 2.);
    abs_tol = max2(0.0, get_max(comm_, masses));
  } else {
    masses = Reals(nelems(), 1);
    abs_tol = 1.0;
  }
  abs_tol *= 2.0;  // fudge factor ?
  auto owners = ask_owners(dim());
  recursively_bisect(comm(), abs_tol, &ecoords, &masses, &owners, &hints);
  rib_hints_ = std::make_shared<inertia::Rib>(hints);
  auto unsorted_new2owners = Dist(comm_, owners, nelems());
  auto owners2new = unsorted_new2owners.invert();
  auto owner_globals = this->globals(dim());
  owners2new.set_dest_globals(owner_globals);
  auto sorted_new2owners = owners2new.invert();
  migrate_mesh(this, sorted_new2owners, OMEGA_H_ELEM_BASED, false);
}

void Mesh::migrate(Remotes& owners) {
  OMEGA_H_TIME_FUNCTION;
  if (comm_->size() == 1) return;
  set_parting(OMEGA_H_ELEM_BASED);
  auto unsorted_new2owners = Dist(comm_, owners, nelems());
  auto owners2new = unsorted_new2owners.invert();
  auto owner_globals = this->globals(dim());
  owners2new.set_dest_globals(owner_globals);
  auto sorted_new2owners = owners2new.invert();
  migrate_mesh(this, sorted_new2owners, OMEGA_H_ELEM_BASED, false);
}

void Mesh::swap_root_owner(Int dim) {
  OMEGA_H_CHECK(this->is_matched());
  auto matches = this->get_matches(dim);
  auto leaf_idxs_r = matches.leaf_idxs;
  auto root_idxs_r = matches.root_idxs;
  auto root_ranks_r = matches.root_ranks;
  Write<LO> root_idxs_w(matches.leaf_idxs.size(), -1);
  Write<LO> root_ranks_w(matches.leaf_idxs.size(), -1);
  auto owners = this->ask_owners(dim);
  auto owner_idxs_r = owners.idxs;
  auto owner_ranks_r = owners.ranks;
  Write<LO> owner_idxs_w(owners.ranks.size(), -1);
  Write<LO> owner_ranks_w(owners.ranks.size(), -1);
  auto copy_owners = OMEGA_H_LAMBDA (LO i) {
    owner_idxs_w[i] = owner_idxs_r[i];
    owner_ranks_w[i] = owner_ranks_r[i];
  };
  parallel_for(owner_idxs_r.size(), copy_owners);
  auto swap = OMEGA_H_LAMBDA (LO i) {
    auto leaf = leaf_idxs_r[i];
    owner_idxs_w[leaf] = root_idxs_r[i];
    owner_ranks_w[leaf] = root_ranks_r[i];
    root_idxs_w[i] = owner_idxs_r[leaf];
    root_ranks_w[i] = owner_ranks_r[leaf];
  };
  parallel_for(leaf_idxs_r.size(), swap);
  this->set_owners(dim, Remotes(LOs(owner_ranks_w), LOs(owner_idxs_w)));
  this->set_matches(dim, 
    c_Remotes(leaf_idxs_r, LOs(root_idxs_w), LOs(root_ranks_w)));
  return;
}

void Mesh::balance(Reals weights) {
  OMEGA_H_TIME_FUNCTION;
  if (comm_->size() == 1) return;
  set_parting(OMEGA_H_ELEM_BASED);
  inertia::Rib hints;
  if (rib_hints_) hints = *rib_hints_;
  auto ecoords =
      average_field(this, dim(), LOs(nelems(), 0, 1), dim(), coords());
  if (dim() < 3) ecoords = resize_vectors(ecoords, dim(), 3);
  Real abs_tol;
  abs_tol = max2(0.0, get_max(comm_, weights));
  abs_tol *= 2.0;
  auto owners = ask_owners(dim());
  recursively_bisect(comm(), abs_tol, &ecoords, &weights, &owners, &hints);
  rib_hints_ = std::make_shared<inertia::Rib>(hints);
  auto unsorted_new2owners = Dist(comm_, owners, nelems());
  auto owners2new = unsorted_new2owners.invert();
  auto owner_globals = this->globals(dim());
  owners2new.set_dest_globals(owner_globals);
  auto sorted_new2owners = owners2new.invert();
  migrate_mesh(this, sorted_new2owners, OMEGA_H_ELEM_BASED, false);
  return;
}

Graph Mesh::ask_graph(Int from, Int to) {
  if (to > from) {
    return ask_up(from, to);
  }
  if (to < from) {
    auto down = ask_down(from, to);
    auto a2ab = LOs(nents(from) + 1, 0, element_degree(family(), from, to));
    return Graph(a2ab, down.ab2b);
  }
  OMEGA_H_CHECK(from == to);
  return identity_graph(nents(from));
}

template <typename T>
Read<T> Mesh::sync_array(Int ent_dim, Read<T> a, Int width) {
  OMEGA_H_TIME_FUNCTION;
  if (!could_be_shared(ent_dim)) return a;
  return ask_dist(ent_dim).invert().exch(a, width);
}

template <typename T>
Read<T> Mesh::sync_array_matched(Int ent_dim, Read<T> a, Int width) {
  if (!could_be_shared(ent_dim)) return a;
  swap_root_owner(ent_dim);
  return ask_dist(ent_dim).invert().exch(a, width);
}

template <typename T>
Future<T> Mesh::isync_array(Int ent_dim, Read<T> a, Int width) {
  if (!could_be_shared(ent_dim)) {
    return Future<T>(a);
  }
  return ask_dist(ent_dim).invert().iexch(a, width);
}

template <typename T>
Read<T> Mesh::sync_subset_array(
    Int ent_dim, Read<T> a_data, LOs a2e, T default_val, Int width) {
  if (!could_be_shared(ent_dim)) return a_data;
  auto e_data = map_onto(a_data, a2e, nents(ent_dim), default_val, width);
  e_data = sync_array(ent_dim, e_data, width);
  return unmap(a2e, e_data, width);
}

template <typename T>
Read<T> Mesh::reduce_array(Int ent_dim, Read<T> a, Int width, Omega_h_Op op) {
  if (!could_be_shared(ent_dim)) return a;
  return ask_dist(ent_dim).exch_reduce(a, width, op);
}

template <typename T>
Read<T> Mesh::owned_array(Int ent_dim, Read<T> a, Int width) {
  OMEGA_H_CHECK(a.size() == width * nents(ent_dim));
  if (!could_be_shared(ent_dim)) return a;
  auto o = owned(ent_dim);
  auto o2e = collect_marked(o);
  return unmap(o2e, a, width);
}

template <typename T>
Read<T> Mesh::owned_subset_array(
    Int ent_dim, Read<T> a_data, LOs a2e, T default_val, Int width) {
  if (!could_be_shared(ent_dim)) return a_data;
  auto e_data = map_onto(a_data, a2e, nents(ent_dim), default_val, width);
  OMEGA_H_CHECK(e_data.size() == width * nents(ent_dim));
  auto o = owned(ent_dim);
  auto o2e = collect_marked(o);
  return unmap(o2e, e_data, width);
}

void Mesh::sync_tag(Int ent_dim, std::string const& name) {
  auto tagbase = get_tagbase(ent_dim, name);
  switch (tagbase->type()) {
    case OMEGA_H_I8: {
      auto out =
          sync_array(ent_dim, as<I8>(tagbase)->array(), tagbase->ncomps());
      set_tag(ent_dim, name, out);
      break;
    }
    case OMEGA_H_I32: {
      auto out =
          sync_array(ent_dim, as<I32>(tagbase)->array(), tagbase->ncomps());
      set_tag(ent_dim, name, out);
      break;
    }
    case OMEGA_H_I64: {
      auto out =
          sync_array(ent_dim, as<I64>(tagbase)->array(), tagbase->ncomps());
      set_tag(ent_dim, name, out);
      break;
    }
    case OMEGA_H_F64: {
      auto out =
          sync_array(ent_dim, as<Real>(tagbase)->array(), tagbase->ncomps());
      set_tag(ent_dim, name, out);
      break;
    }
  }
}
void Mesh::sync_tag_matched(Int ent_dim, std::string const& name) {
  auto tagbase = get_tagbase(ent_dim, name);
  switch (tagbase->type()) {
    case OMEGA_H_I8: {
      auto out =
          sync_array_matched(ent_dim, as<I8>(tagbase)->array(), tagbase->ncomps());
      set_tag(ent_dim, name, out);
      swap_root_owner(ent_dim);
      break;
    }
    case OMEGA_H_I32: {
      auto out =
          sync_array_matched(ent_dim, as<I32>(tagbase)->array(), tagbase->ncomps());
      set_tag(ent_dim, name, out);
      swap_root_owner(ent_dim);
      break;
    }
    case OMEGA_H_I64: {
      auto out =
          sync_array_matched(ent_dim, as<I64>(tagbase)->array(), tagbase->ncomps());
      set_tag(ent_dim, name, out);
      swap_root_owner(ent_dim);
      break;
    }
    case OMEGA_H_F64: {
      auto out =
          sync_array_matched(ent_dim, as<Real>(tagbase)->array(), tagbase->ncomps());
      set_tag(ent_dim, name, out);
      swap_root_owner(ent_dim);
      break;
    }
  }
}

void Mesh::reduce_tag(Int ent_dim, std::string const& name, Omega_h_Op op) {
  auto tagbase = get_tagbase(ent_dim, name);
  switch (tagbase->type()) {
    case OMEGA_H_I8: {
      auto out = reduce_array(
          ent_dim, as<I8>(tagbase)->array(), tagbase->ncomps(), op);
      set_tag(ent_dim, name, out);
      break;
    }
    case OMEGA_H_I32: {
      auto out = reduce_array(
          ent_dim, as<I32>(tagbase)->array(), tagbase->ncomps(), op);
      set_tag(ent_dim, name, out);
      break;
    }
    case OMEGA_H_I64: {
      auto out = reduce_array(
          ent_dim, as<I64>(tagbase)->array(), tagbase->ncomps(), op);
      set_tag(ent_dim, name, out);
      break;
    }
    case OMEGA_H_F64: {
      auto out = reduce_array(
          ent_dim, as<Real>(tagbase)->array(), tagbase->ncomps(), op);
      set_tag(ent_dim, name, out);
      break;
    }
  }
}

bool Mesh::operator==(Mesh& other) {
  auto opts = MeshCompareOpts::init(this, VarCompareOpts::zero_tolerance());
  return OMEGA_H_SAME == compare_meshes(this, &other, opts, false);
}

Real Mesh::min_quality() {
  OMEGA_H_TIME_FUNCTION;
  return get_min(comm_, ask_qualities());
}

Real Mesh::max_length() {
  OMEGA_H_TIME_FUNCTION;
  return get_max(comm_, ask_lengths());
}

bool Mesh::could_be_shared(Int ent_dim) const {
  return !((comm_->size() == 1) ||
           (parting_ == OMEGA_H_ELEM_BASED && ent_dim == dim()));
}

bool Mesh::owners_have_all_upward(Int ent_dim) const {
  return have_all_upward() ||
         (parting_ == OMEGA_H_VERT_BASED && ent_dim == VERT);
}

bool Mesh::have_all_upward() const {
  return (comm_->size() == 1) || (parting_ == OMEGA_H_GHOSTED);
}

Mesh Mesh::copy_meta() const {
  Mesh m(library_);
  m.family_ = this->family_;
  m.dim_ = this->dim_;
  m.comm_ = this->comm_;
  m.parting_ = this->parting_;
  m.nghost_layers_ = this->nghost_layers_;
  m.rib_hints_ = this->rib_hints_;
  m.class_sets = this->class_sets;
  if (this->matched_ > 0) {
    m.matched_ = this->matched_;
    for (LO d = 0; d<DIMS; ++d) {
      m.model_ents_[d] = this->model_ents_[d];
      m.model_matches_[d] = this->model_matches_[d];
    }
  }
  return m;
}

Mesh::RibPtr Mesh::rib_hints() const { return rib_hints_; }

void Mesh::set_rib_hints(RibPtr hints) { rib_hints_ = hints; }

Real Mesh::imbalance(Int ent_dim) const {
  if (ent_dim == -1) ent_dim = dim();
  auto local = Real(nents(ent_dim));
  auto s = comm_->allreduce(local, OMEGA_H_SUM);
  if (s == 0.0) return 1.0;
  auto m = comm_->allreduce(local, OMEGA_H_MAX);
  auto n = comm_->size();
  auto a = s / n;
  return m / a;
}

std::string Mesh::string(int verbose) {
  auto gre = ghosted_ratio(dim());
  auto gr0 = ghosted_ratio(0);
  auto gre_max = comm()->allreduce(gre, OMEGA_H_MAX);
  auto gr0_max = comm()->allreduce(gr0, OMEGA_H_MAX);

  std::ostringstream oss;
  oss << "Mesh:" 
      << "\n    comm()->size                = " << comm()->size()
      << "\n    parting                     = " << parting()
      << "\n    dim                         = " << dim()
      << "\n    family                      = " << family()
      << "\n    nents(dim)                  = " << nents(dim())
      << "\n    nents(0)                    = " << nents(0)
      << "\n    nelems                      = " << nelems();
  if (dim() > 2) {
    oss 
      << "\n    nregions                    = " << nregions();
  }
  if (dim() > 1) {
    oss 
      << "\n    nfaces                      = " << nfaces();
  }
  oss << "\n    nedges                      = " << nedges()
      << "\n    nverts                      = " << nverts()
      << "\n    nglobal_ents(dim)           = " << nglobal_ents(dim())
      << "\n    nglobal_ents(0)             = " << nglobal_ents(0)
      << "\n    ntags                       = " << ntags(dim())
      << "\n    ntags(0)                    = " << ntags(0)
    //<< "\n    min_quality                 = " << min_quality()
    //<< "\n    max_length                  = " << max_length()
      << "\n    could_be_shared(dim)        = " << could_be_shared(dim())
      << "\n    could_be_shared(0)          = " << could_be_shared(0)
      << "\n    owners_have_all_upward(dim) = " << owners_have_all_upward(dim())
      << "\n    owners_have_all_upward(0)   = " << owners_have_all_upward(0)
      << "\n    have_all_upward             = " << have_all_upward()
      << "\n    imbalance                   = " << imbalance()
      << "\n    ghosted_ratio(dim)          = " << gre
      << "\n    ghosted_ratio(0)            = " << gr0
      << "\n    max ghosted_ratio(dim)      = " << gre_max
      << "\n    max ghosted_ratio(0)        = " << gr0_max;

  if (verbose) {
    oss 
      << "\n    globals(dim)                =\n" << globals(dim())
      << "\n    globals(0)                  =\n" << globals(0);
  }
  return oss.str();
}

LO Mesh::nents_owned(Int ent_dim) {
  auto all_ents = owned(ent_dim);
  auto transform = OMEGA_H_LAMBDA(int ent)->LO {
    if (all_ents[ent]) return 1;
    return 0;
  };
  return Omega_h::transform_reduce(Omega_h::IntIterator(0), Omega_h::IntIterator(all_ents.size()), 0, plus<LO>(), std::move(transform));
}

Real Mesh::ghosted_ratio(Int ent_dim) {
  auto all_ents = owned(ent_dim);
  LO const nowned = nents_owned(ent_dim);
  return static_cast<Real>(all_ents.size())/static_cast<Real>(nowned);
}

bool can_print(Mesh* mesh) {
  return (!mesh->library()->silent_) && (mesh->comm()->rank() == 0);
}

Real repro_sum_owned(Mesh* mesh, Int ent_dim, Reals a) {
  return repro_sum(mesh->comm(), mesh->owned_array(ent_dim, a, 1));
}

Reals average_field(Mesh* mesh, Int ent_dim, LOs a2e, Int ncomps, Reals v2x) {
  OMEGA_H_TIME_FUNCTION;
  OMEGA_H_CHECK(v2x.size() % ncomps == 0);
  if (ent_dim == 0) return unmap(a2e, v2x, ncomps);
  auto ev2v = mesh->ask_verts_of(ent_dim);
  auto degree = element_degree(mesh->family(), ent_dim, VERT);
  auto na = a2e.size();
  Write<Real> out(na * ncomps);
  auto f = OMEGA_H_LAMBDA(LO a) {
    auto e = a2e[a];
    for (Int j = 0; j < ncomps; ++j) {
      Real comp = 0;
      for (Int k = 0; k < degree; ++k) {
        auto v = ev2v[e * degree + k];
        comp += v2x[v * ncomps + j];
      }
      comp /= degree;
      out[a * ncomps + j] = comp;
    }
  };
  parallel_for(na, f, "average_field");
  return out;
}

Reals average_field(Mesh* mesh, Int ent_dim, Int ncomps, Reals v2x) {
  auto a2e = LOs(mesh->nents(ent_dim), 0, 1);
  return average_field(mesh, ent_dim, a2e, ncomps, v2x);
}

void get_all_dim_tags(Mesh* mesh, Int dim, TagSet* tags) {
  for (Int j = 0; j < mesh->ntags(dim); ++j) {
    auto tagbase = mesh->get_tag(dim, j);
    (*tags)[size_t(dim)].insert(tagbase->name());
  }
}

void get_all_type_tags(Mesh* mesh, Int dim, Topo_type ent_type, TagSet* tags) {
  for (Int j = 0; j < mesh->ntags(ent_type); ++j) {
    auto tagbase = mesh->get_tag(ent_type, j);
    (*tags)[size_t(dim)].insert(tagbase->name());
  }
}

TagSet get_all_mesh_tags(Mesh* mesh) {
  TagSet out;
  for (Int i = 0; i <= mesh->dim(); ++i) {
    for (Int j = 0; j < mesh->ntags(i); ++j) {
      auto tagbase = mesh->get_tag(i, j);
      out[size_t(i)].insert(tagbase->name());
    }
  }
  return out;
}

void ask_for_mesh_tags(Mesh* mesh, TagSet const& tags) {
  if (tags[EDGE].count("length")) mesh->ask_lengths();
  if (tags[size_t(mesh->dim())].count("quality")) mesh->ask_qualities();
}

static std::vector<ClassPair> to_class_pairs(
    Mesh* mesh, std::set<std::string> const& class_names) {
  std::set<ClassPair> class_pairs;
  for (auto& cn : class_names) {
    auto it = mesh->class_sets.find(cn);
    if (it == mesh->class_sets.end()) {
      Omega_h_fail(
          "classification set name \"%s\" "
          "has no associated (dim,ID) pairs!\n",
          cn.c_str());
    }
    for (auto& p : it->second) {
      class_pairs.insert(p);
    }
  }
  std::vector<ClassPair> class_pair_vector(
      class_pairs.begin(), class_pairs.end());
  return class_pair_vector;
}

LOs ents_on_closure(
    Mesh* mesh, std::set<std::string> const& class_names, Int ent_dim) {
  auto class_pairs = to_class_pairs(mesh, class_names);
  auto ents_are_on = mark_class_closures(mesh, ent_dim, class_pairs);
  return collect_marked(ents_are_on);
}

LOs nodes_on_closure(
    Mesh* mesh, std::set<std::string> const& class_names, Graph nodes2ents[4]) {
  auto class_pairs = to_class_pairs(mesh, class_names);
  auto nodes_are_on = mark_class_closures(mesh, class_pairs, nodes2ents);
  return collect_marked(nodes_are_on);
}

#ifdef OMEGA_H_USE_CUDA
__host__
#endif
    void
    assign(Mesh& a, Mesh const& b) {
  a = b;
}

#define OMEGA_H_INST(T)                                                        \
  template Tag<T> const* Mesh::get_tag<T>(Int dim, std::string const& name)    \
      const;                                                                   \
  template Tag<T> const* Mesh::get_tag<T>(Topo_type ent_type, std::string const& name)    \
      const;                                                                   \
  template Read<T> Mesh::get_array<T>(Int dim, std::string const& name) const; \
  template Read<T> Mesh::get_array<T>(Topo_type ent_type, std::string const& name) const; \
  template void Mesh::add_tag<T>(                                              \
      Int dim, std::string const& name, Int ncomps);                           \
  template void Mesh::add_tag<T>(                                              \
      Topo_type ent_type, std::string const& name, Int ncomps);                           \
  template void Mesh::add_tag<T>(Int dim, std::string const& name, Int ncomps, \
      Read<T> array, bool internal);                                           \
  template void Mesh::add_tag<T>(Topo_type ent_type, std::string const& name, Int ncomps, \
      Read<T> array, bool internal);                                           \
  template void Mesh::set_tag(                                                 \
      Int dim, std::string const& name, Read<T> array, bool internal);         \
  template void Mesh::set_tag(                                                 \
      Topo_type ent_type, std::string const& name, Read<T> array, bool internal);         \
  template Read<T> Mesh::sync_array(Int ent_dim, Read<T> a, Int width);        \
  template Future<T> Mesh::isync_array(Int ent_dim, Read<T> a, Int width);     \
  template Read<T> Mesh::owned_array(Int ent_dim, Read<T> a, Int width);       \
  template Read<T> Mesh::sync_subset_array(                                    \
      Int ent_dim, Read<T> a_data, LOs a2e, T default_val, Int width);         \
  template Read<T> Mesh::owned_subset_array(                                   \
      Int ent_dim, Read<T> a_data, LOs a2e, T default_val, Int width);         \
  template Read<T> Mesh::reduce_array(                                         \
      Int ent_dim, Read<T> a, Int width, Omega_h_Op op);
OMEGA_H_INST(I8)
OMEGA_H_INST(I32)
OMEGA_H_INST(I64)
OMEGA_H_INST(Real)
#undef OMEGA_H_INST

}  // end namespace Omega_h<|MERGE_RESOLUTION|>--- conflicted
+++ resolved
@@ -17,14 +17,11 @@
 #include "Omega_h_quality.hpp"
 #include "Omega_h_shape.hpp"
 #include "Omega_h_timer.hpp"
-<<<<<<< HEAD
 #include "Omega_h_int_scan.hpp"
 #include "Omega_h_atomics.hpp"
-=======
 #include "Omega_h_reduce.hpp"
 #include "Omega_h_print.hpp"
 #include "Omega_h_dbg.hpp"
->>>>>>> b1cba18b
 
 namespace Omega_h {
 
@@ -273,42 +270,30 @@
   check_type2(ent_type);
   auto it = tag_iter(ent_type, name);
   auto had_tag = (it != tags_type_[int(ent_type)].end());
-  Tag<T>* tag;
+  auto ptr = std::make_shared<Tag<T>>(name, ncomps);
+  ptr->set_array(array);
   if (had_tag) {
-    tag = as<T>(it->get());
-    OMEGA_H_CHECK(ncomps == tag->ncomps());
+    OMEGA_H_CHECK(ncomps == ptr->ncomps());
+    *it = std::move(ptr);
   } else {
     check_tag_name(name);
     OMEGA_H_CHECK(ncomps >= 0);
     OMEGA_H_CHECK(ncomps <= Int(INT8_MAX));
     OMEGA_H_CHECK(tags_type_[int(ent_type)].size() < size_t(INT8_MAX));
-    tag = new Tag<T>(name, ncomps);
-    TagPtr ptr(tag);
     tags_type_[int(ent_type)].push_back(std::move(ptr));
   }
   OMEGA_H_CHECK(array.size() == nents_type_[int(ent_type)] * ncomps);
   if (!internal) react_to_set_tag(ent_type, name);
-  tag->set_array(array);
 }
 
 template <typename T>
 void Mesh::set_tag(
     Int ent_dim, std::string const& name, Read<T> array, bool internal) {
-<<<<<<< HEAD
   if (!has_tag(ent_dim, name)) {
     Omega_h_fail("set_tag(%s, %s): tag doesn't exist (use add_tag first)\n",
         topological_plural_name(family(), ent_dim), name.c_str());
   }
-  Tag<T>* tag = as<T>(tag_iter(ent_dim, name)->get());
-  /* internal typically indicates migration/adaptation/file reading,
-     when we do not want any invalidation to take place.
-     the invalidation is there to prevent users changing coordinates
-     etc. without updating dependent fields */
-  if (!internal) react_to_set_tag(ent_dim, name);
-  tag->set_array(array);
-=======
   this->add_tag(ent_dim, name, divide_no_remainder(array.size(), nents(ent_dim)), array, internal);
->>>>>>> b1cba18b
 }
 
 template <typename T>
@@ -318,10 +303,8 @@
     Omega_h_fail("set_tag(%s, %s): tag doesn't exist (use add_tag first)\n",
       dimensional_plural_name(ent_type), name.c_str());
   }
-  Tag<T>* tag = as<T>(tag_iter(ent_type, name)->get());
-  OMEGA_H_CHECK(array.size() == nents(ent_type) * tag->ncomps());
-  if (!internal) react_to_set_tag(ent_type, name);
-  tag->set_array(array);
+  auto it = tag_iter(ent_type,name);
+  this->add_tag(ent_type, name, (*it)->ncomps(), array, internal);
 }
 
 void Mesh::react_to_set_tag(Int ent_dim, std::string const& name) {
