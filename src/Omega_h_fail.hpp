--- conflicted
+++ resolved
@@ -2,18 +2,14 @@
 #define OMEGA_H_FAIL_HPP
 
 #include <Omega_h_config.h>
-<<<<<<< HEAD
-#include <csignal>
-#include <cstdarg>
-#include <iostream>
-=======
 #ifdef OMEGA_H_ENABLE_DEMANGLED_STACKTRACE
 #include <Omega_h_stacktrace.hpp>
 #endif
->>>>>>> 9546f4d3
 #include <cassert>
 #include <iostream>
 #include <cstdio>
+#include <csignal>
+#include <cstdarg>
 
 #ifdef OMEGA_H_THROW
 #include <exception>
@@ -36,30 +32,7 @@
 #else
 __attribute__((noreturn, format(printf, 1, 2)))
 #endif
-
-#if defined(__clang__) && !defined(__APPLE__)
-#pragma clang diagnostic push
-#pragma clang diagnostic ignored "-Wformat-nonliteral"
-#endif
-
-static inline void fail(char const* format, ...) {
-  va_list vlist;
-  va_start(vlist, format);
-#ifdef OMEGA_H_THROW
-  char buffer[2048];
-  std::vsnprintf(buffer, sizeof(buffer), format, vlist);
-  va_end(vlist);
-  throw Omega_h::exception(buffer);
-#else
-  //std::vfprintf(stderr, format, vlist);
-  //va_end(vlist);
-  std::abort();
-#endif
-}
-
-#if defined(__clang__) && !defined(__APPLE__)
-#pragma clang diagnostic pop
-#endif
+void fail(char const* format, ...);
 
 }  // namespace Omega_h
 
@@ -72,22 +45,14 @@
 #  define OMEGA_H_CHECK(cond) assert(static_cast<int>(static_cast<bool>(cond)))
 #endif
 #elif defined(__CUDA_ARCH__)
-<<<<<<< HEAD
-#define OMEGA_H_CHECK(cond) assert(cond)
-#elif defined(OMEGA_H_USE_CUDA) && defined(OMEGA_H_USE_KOKKOS)
-#define OMEGA_H_CHECK(cond) assert(cond)
-#elif defined(OMPTARGET)
-#define OMEGA_H_CHECK(cond) assert(cond)
+#if defined(NDEBUG)
+#  define OMEGA_H_CHECK(cond) static_cast<void>(cond)
+#else
+#  define OMEGA_H_CHECK(cond) assert(static_cast<int>(static_cast<bool>(cond)))
 #elif defined(OMEGA_H_USE_KOKKOS) && \
       defined(SYCL_LANGUAGE_VERSION) && \
       defined (__INTEL_LLVM_COMPILER)
 #define OMEGA_H_CHECK(cond) assert(cond)
-=======
-#if defined(NDEBUG)
-#  define OMEGA_H_CHECK(cond) static_cast<void>(cond)
->>>>>>> 9546f4d3
-#else
-#  define OMEGA_H_CHECK(cond) assert(static_cast<int>(static_cast<bool>(cond)))
 #endif
 #else
 #    define OMEGA_H_CHECK(cond)                                                    \
