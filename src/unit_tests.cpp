--- conflicted
+++ resolved
@@ -883,7 +883,6 @@
   CHECK(are_close(a2, a));
 }
 
-<<<<<<< HEAD
 static void test_proximity(Library* lib) {
   { // triangle with one bridge
   Mesh mesh(lib);
@@ -961,7 +960,8 @@
   auto isos = get_pad_isos(&mesh, 3, 1.0, 42.0, Read<I8>({0,1,1,1,1,0}));
   CHECK(are_close(isos, Reals({1.0})));
   }
-=======
+}
+
 static void test_motion(Library* lib) {
   Mesh mesh(lib);
   build_box(&mesh, 1, 1, 0, 2, 2, 0);
@@ -983,7 +983,6 @@
   coords_w.set(4 * 2 + 1, choices.coordinates.get(1));
   mesh.set_coords(coords_w);
   CHECK(mesh.min_quality() > 0.8);
->>>>>>> a8875870
 }
 
 int main(int argc, char** argv) {
@@ -1037,10 +1036,7 @@
   test_categorize_graph();
   test_circumcenter();
   test_lie();
-<<<<<<< HEAD
   test_proximity(&lib);
-=======
   test_motion(&lib);
->>>>>>> a8875870
   CHECK(get_current_bytes() == 0);
 }