--- conflicted
+++ resolved
@@ -80,12 +80,9 @@
   histogram.cpp
   eigen.cpp
   Omega_h_cmdline.cpp
-<<<<<<< HEAD
   Omega_h_confined.cpp
   Omega_h_proximity.cpp
-=======
   Omega_h_motion_choices.cpp
->>>>>>> a8875870
   )
 
 set(Meshb_REQUIRED_VERSION 7.12)
