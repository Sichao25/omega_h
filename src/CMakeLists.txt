set(Omega_h_SOURCES
  Omega_h_c.cpp
  Omega_h_control.cpp
  Omega_h_timer.cpp
  Omega_h_array.cpp
  Omega_h_array_ops.cpp
  Omega_h_vector.cpp
  Omega_h_matrix.cpp
  Omega_h_map.cpp
  Omega_h_scan.cpp
  Omega_h_sort.cpp
  Omega_h_int128.cpp
  Omega_h_indset.cpp
  Omega_h_simplex.cpp
  Omega_h_adj.cpp
  Omega_h_tag.cpp
  Omega_h_mesh.cpp
  Omega_h_bbox.cpp
  Omega_h_hilbert.cpp
  Omega_h_build.cpp
  Omega_h_graph.cpp
  Omega_h_file.cpp
  Omega_h_base64.cpp
  Omega_h_vtk.cpp
  Omega_h_simplify.cpp
  Omega_h_box.cpp
  Omega_h_surface.cpp
  Omega_h_mark.cpp
  Omega_h_class.cpp
  Omega_h_reorder.cpp
  Omega_h_shape.cpp
  Omega_h_quality.cpp
  Omega_h_gmsh.cpp
  Omega_h_comm.cpp
  Omega_h_remotes.cpp
  Omega_h_dist.cpp
  Omega_h_linpart.cpp
  Omega_h_owners.cpp
  Omega_h_migrate.cpp
  Omega_h_bcast.cpp
  Omega_h_unmap_mesh.cpp
  Omega_h_ghost.cpp
  Omega_h_inertia.cpp
  Omega_h_bipart.cpp
  Omega_h_metric.cpp
  Omega_h_refine_qualities.cpp
  Omega_h_refine_topology.cpp
  Omega_h_modify.cpp
  Omega_h_refine.cpp
  Omega_h_transfer.cpp
  Omega_h_conserve.cpp
  Omega_h_compare.cpp
  Omega_h_check_collapse.cpp
  Omega_h_coarsen_qualities.cpp
  Omega_h_coarsen_topology.cpp
  Omega_h_coarsen_overshoot.cpp
  Omega_h_coarsen_flip.cpp
  Omega_h_collapse_rail.cpp
  Omega_h_coarsen.cpp
  Omega_h_approach.cpp
  Omega_h_laplace.cpp
  Omega_h_adapt.cpp
  Omega_h_swap.cpp
  Omega_h_swap2d_qualities.cpp
  Omega_h_swap2d_topology.cpp
  Omega_h_swap2d.cpp
  Omega_h_swap3d_qualities.cpp
  Omega_h_swap3d_topology.cpp
  Omega_h_swap3d.cpp
  Omega_h_regress.cpp
  Omega_h_consistent.cpp
  Omega_h_align.cpp
  Omega_h_xml.cpp
  Omega_h_recover.cpp
  Omega_h_histogram.cpp
  Omega_h_eigen.cpp
  Omega_h_cmdline.cpp
  Omega_h_confined.cpp
  Omega_h_motion_choices.cpp
  Omega_h_motion_transfer.cpp
  Omega_h_motion.cpp
  Omega_h_metric_input.cpp
  Omega_h_assoc.cpp
  Omega_h_flood.cpp
  Omega_h_fix.cpp
  Omega_h_verify.cpp
  Omega_h_scatterplot.cpp
  )

if(Omega_h_USE_libMeshb)
  set(Omega_h_SOURCES ${Omega_h_SOURCES} Omega_h_meshb.cpp)
endif()

if(Omega_h_USE_EGADS)
  message(STATUS "Omega_h_USE_EGADS: ${Omega_h_USE_EGADS}")
  if(NOT EGADS_PREFIX)
    message(FATAL_ERROR "Omega_h_USE_EGADS=${Omega_h_USE_EGADS} but EGADS_PREFIX not set!")
  endif()
  find_path(EGADS_INCLUDE_DIR NAMES egads.h
      PATHS
      "${EGADS_PREFIX}/EngSketchPad/include"
      "${EGADS_PREFIX}/include"
      NO_DEFAULT_PATH)
  if(NOT EGADS_INCLUDE_DIR)
    message(FATAL_ERROR "could not find path to \"egads.h\"")
  endif()
  find_library(EGADS_LIBRARY NAMES egads
      PATHS
      "${EGADS_PREFIX}/EngSketchPad/lib"
      NO_DEFAULT_PATH)
  if(NOT EGADS_LIBRARY)
    message(FATAL_ERROR "could not find EGADS_LIBRARY")
  endif()
  message(STATUS "EGADS_INCLUDE_DIR: ${EGADS_INCLUDE_DIR}")
  message(STATUS "EGADS_LIBRARY: ${EGADS_LIBRARY}")
  set(Omega_h_SOURCES ${Omega_h_SOURCES} Omega_h_egads.cpp)
endif()

if(Omega_h_USE_SEACASExodus)
  set(Omega_h_SOURCES ${Omega_h_SOURCES} Omega_h_exodus.cpp)
endif()

if(Omega_h_USE_Teuchos)
  set(Omega_h_SOURCES ${Omega_h_SOURCES}
      Omega_h_teuchos.cpp
      Omega_h_expr.cpp
      )
endif()

if(Omega_h_USE_DOLFIN)
  set(Omega_h_SOURCES ${Omega_h_SOURCES} Omega_h_dolfin.cpp)
endif()

if(Omega_h_ONE_FILE)
  foreach(source IN LISTS Omega_h_SOURCES)
    set(ONE_FILE_CONTENTS "${ONE_FILE_CONTENTS}#include <${source}>\n")
  endforeach()
  file(WRITE ${CMAKE_CURRENT_BINARY_DIR}/omega_h.cpp "${ONE_FILE_CONTENTS}")
  add_library(omega_h omega_h.cpp)
else()
  add_library(omega_h ${Omega_h_SOURCES})
endif()

bob_library_includes(omega_h)

get_filename_component(TPL_PATH "${CMAKE_CURRENT_SOURCE_DIR}/../tpl" ABSOLUTE)
target_include_directories(omega_h PUBLIC $<BUILD_INTERFACE:${TPL_PATH}>)

if(Omega_h_USE_KokkosCore)
  target_link_libraries(omega_h PUBLIC kokkoscore)
  target_include_directories(omega_h PUBLIC ${KokkosCore_INCLUDE_DIRS})
endif()

if(Omega_h_USE_libMeshb)
  target_link_libraries(omega_h PUBLIC libMeshb::Meshb.7)
endif()

if(Omega_h_USE_EGADS)
  target_include_directories(omega_h PUBLIC "${EGADS_INCLUDE_DIR}")
  target_link_libraries(omega_h PUBLIC "${EGADS_LIBRARY}")
endif()

if(Omega_h_USE_SEACASExodus)
  target_link_libraries(omega_h PUBLIC exodus)
  target_include_directories(omega_h
      PRIVATE ${SEACASExodus_TPL_INCLUDE_DIRS})
  target_link_libraries(omega_h
      PUBLIC ${SEACASExodus_TPL_LIBRARIES})
endif()

if(Omega_h_USE_TeuchosParameterList)
  target_link_libraries(omega_h PUBLIC teuchosparameterlist)
  target_include_directories(omega_h
      PUBLIC ${TeuchosParameterList_TPL_INCLUDE_DIRS})
  target_link_libraries(omega_h
      PUBLIC ${TeuchosParameterList_TPL_LIBRARIES})
endif()

if(Omega_h_USE_TeuchosComm)
  target_link_libraries(omega_h PUBLIC teuchoscomm)
  target_include_directories(omega_h
      PUBLIC ${TeuchosComm_TPL_INCLUDE_DIRS})
  target_link_libraries(omega_h
      PUBLIC ${TeuchosComm_TPL_LIBRARIES})
endif()

if(Omega_h_USE_TeuchosParser)
  target_link_libraries(omega_h PUBLIC teuchosparser)
endif()

if(Omega_h_USE_DOLFIN)
  target_link_libraries(omega_h PUBLIC Boost::timer dolfin)
  target_include_directories(omega_h SYSTEM PUBLIC ${DOLFIN_INCLUDE_DIRS})
  target_include_directories(omega_h SYSTEM PUBLIC ${DOLFIN_3RD_PARTY_INCLUDE_DIRS})
endif()

if(Omega_h_USE_ZLIB)
  message(STATUS "ZLIB_INCLUDE_DIRS: ${ZLIB_INCLUDE_DIRS}")
  # The ZLIB::ZLIB imported target is not present in CMake 3.0.0
  if (CMAKE_VERSION VERSION_LESS "3.1.0")
    target_link_libraries(omega_h PUBLIC ${ZLIB_LIBRARIES})
    target_include_directories(omega_h PUBLIC ${ZLIB_INCLUDE_DIRS})
  else()
    target_link_libraries(omega_h PUBLIC ZLIB::ZLIB)
  endif()
endif()

bob_export_target(omega_h)

function(osh_add_exe EXE_NAME)
  add_executable(${EXE_NAME} ${EXE_NAME}.cpp)
  target_link_libraries(${EXE_NAME} PRIVATE omega_h)
endfunction(osh_add_exe)

macro(osh_add_util EXE_NAME)
  osh_add_exe(${EXE_NAME})
  bob_export_target(${EXE_NAME})
endmacro(osh_add_util)

osh_add_util(msh2osh)
osh_add_util(osh2vtk)
osh_add_util(oshdiff)
osh_add_util(vtkdiff)
osh_add_util(osh_box)
osh_add_util(osh_part)
osh_add_util(osh_scale)
osh_add_util(osh_reorder)
osh_add_util(osh_fix)
osh_add_util(osh_eval_implied)
osh_add_util(mox_test)
if(Omega_h_USE_libMeshb)
  osh_add_util(meshb2osh)
  osh_add_util(osh2meshb)
  osh_add_util(osh_read_solb)
  osh_add_util(ugawg_stats)
  osh_add_util(ugawg_cone_cone)
  if (Omega_h_USE_EGADS)
    osh_add_util(ugawg_solution)
    osh_add_util(ugawg_debug)
  endif()
endif()
if(Omega_h_USE_SEACASExodus)
  osh_add_util(exo2osh)
  osh_add_util(osh2exo)
endif()
if(Omega_h_USE_Teuchos)
  osh_add_util(osh_adapt)
  osh_add_util(osh_copy_params)
endif()

if(BUILD_TESTING)
  if(Omega_h_USE_MPI)
    get_filename_component(COMPILER_DIR ${CMAKE_CXX_COMPILER} PATH)
    find_program(MPIRUN mpirun PATHS ${COMPILER_DIR}
        DOC "Location of the mpirun program")
    if(NOT MPIRUN)
      message(STATUS "USE_MPI and BUILD_TESTING but MPIRUN not found!")
    endif()
  endif()

  function(test_func TEST_NAME NUM_PROCS)
    string(REPLACE " " ";" VALGRIND "${Omega_h_VALGRIND}")
    if(MPIRUN)
      set(TEST_STR ${MPIRUN} -np ${NUM_PROCS} ${VALGRIND} ${ARGN})
    else()
      if(NOT (${NUM_PROCS} EQUAL "1"))
        message(STATUS "test ${TEST_NAME} ignored because MPIRUN not found!")
        return()
      endif()
      set(TEST_STR ${VALGRIND} ${ARGN})
    endif()
    add_test(NAME ${TEST_NAME} COMMAND ${TEST_STR})
  endfunction(test_func)

  if(Omega_h_USE_Gmodel)
    function(gen_func MODEL_NAME)
      add_executable(gen_${MODEL_NAME} gen/${MODEL_NAME}.cpp)
      target_link_libraries(gen_${MODEL_NAME} PRIVATE gmodel)
      if(Omega_h_DATA)
        set(TEST_EXES ${TEST_EXES} gen_${MODEL_NAME})
        add_test(NAME run_gen_${MODEL_NAME} COMMAND ./gen_${MODEL_NAME})
        add_test(NAME gold_gen_${MODEL_NAME}
                 COMMAND diff
                 ./${MODEL_NAME}.geo
                 ${Omega_h_DATA}/${MODEL_NAME}.geo)
      endif()
    endfunction(gen_func)
    gen_func(ring)
    gen_func(ball_in_cube)
    gen_func(balls_in_box)
    gen_func(cylinder_thru_tube)
    gen_func(ball)
    gen_func(twin_rotor)
    gen_func(solder_balls)
    gen_func(square_and_disk_in_square)
  endif()

  osh_add_exe(unit_tests)
  set(TEST_EXES ${TEST_EXES} unit_tests)
  test_func(run_unit_tests 1 ./unit_tests)
  osh_add_exe(r3d_test)
  test_func(run_test_r3d 1 ./r3d_test)
  osh_add_exe(mpi_tests)
  set(TEST_EXES ${TEST_EXES} mpi_tests)
  if(Omega_h_USE_MPI)
    test_func(run_mpi_tests 4 ./mpi_tests)
  else()
    test_func(run_mpi_tests 1 ./mpi_tests)
  endif()
  osh_add_exe(1d_test)
  test_func(serial_1d_test 1 ./1d_test)
  if(Omega_h_USE_MPI)
    test_func(parallel_1d_test 2 ./1d_test)
  endif()
  osh_add_exe(corner_test)
  test_func(run_corner_test 1 ./corner_test)
  osh_add_exe(coarsen_test)
  test_func(run_coarsen_test 1 ./coarsen_test)
  osh_add_exe(2d_conserve_test)
  test_func(serial_2d_conserve 1 ./2d_conserve_test)
  if(Omega_h_USE_MPI)
    test_func(parallel_2d_conserve 2 ./2d_conserve_test)
  endif()
  osh_add_exe(warp_test)
  set(TEST_EXES ${TEST_EXES} warp_test)
  test_func(warp_test_serial 1 ./warp_test)
  if(Omega_h_USE_MPI)
    test_func(warp_test_parallel 2 ./warp_test)
  endif()
  osh_add_exe(3d_conserve_test)
  if(Omega_h_DATA)
    set(TEST_EXES ${TEST_EXES} 3d_conserve_test)
    test_func(serial_3d_conserve 1 ./3d_conserve_test
              ${Omega_h_DATA}/ball_in_cube.msh)
    if(Omega_h_USE_MPI)
      test_func(parallel_3d_conserve 2 ./3d_conserve_test
                ${Omega_h_DATA}/ball_in_cube.msh)
    endif()
  endif()
  osh_add_exe(motion_unit_test)
  osh_add_exe(perf_tests)
  osh_add_exe(ring_test)
  if(Omega_h_DATA)
    set(TEST_EXES ${TEST_EXES} ring_test)
    test_func(run_ring_test 1 ./ring_test ${Omega_h_DATA}/ring.msh)
  endif()
  osh_add_exe(aniso_test)
  test_func(run_aniso_test 1 ./aniso_test)
  osh_add_exe(imr_cases)
  osh_add_exe(curvature_test)
  if(Omega_h_DATA)
    set(TEST_EXES ${TEST_EXES} curvature_test)
    test_func(ring_curvature 1 ./curvature_test
              ${Omega_h_DATA} ring)
    test_func(ball_curvature 1 ./curvature_test
              ${Omega_h_DATA} ball)
    if(Omega_h_USE_MPI)
      test_func(parallel_ring_curvature 2 ./curvature_test
                ${Omega_h_DATA} ring)
      test_func(parallel_ball_curvature 2 ./curvature_test
                ${Omega_h_DATA} ball)
    endif()
  endif()
  osh_add_exe(bend_test)
  osh_add_exe(test_degree)
  osh_add_exe(test_dihedral)
  if(Omega_h_USE_libMeshb)
    osh_add_exe(ugawg_linear)
    if(Omega_h_USE_EGADS)
      osh_add_exe(ugawg_cylinder)
    endif()
    osh_add_exe(ugawg_hsc)
  endif()
  osh_add_exe(slope_test)
  if(Omega_h_USE_EGADS)
    osh_add_exe(egads_test)
  endif()
  osh_add_exe(advect2d_test)
  if(Omega_h_DATA)
    set(TEST_EXES ${TEST_EXES} advect2d_test)
    test_func(advect2d_serial 1 ./advect2d_test ${Omega_h_DATA}/advect2d.osh)
    if(Omega_h_USE_MPI)
      test_func(advect2d_parallel 2 ./advect2d_test ${Omega_h_DATA}/advect2d.osh)
    endif()
  endif()
  add_custom_target(check COMMAND ${CMAKE_CTEST_COMMAND}
      DEPENDS ${TEST_EXES})
  osh_add_exe(cylinder_adapt_test)
  if (Omega_h_DATA)
    test_func(cylinder_adapt_test 1 ./cylinder_adapt_test ${Omega_h_DATA}/cylinder.msh)
  endif()
  if (Omega_h_USE_DOLFIN)
    osh_add_exe(dolfin_test)
  endif()
  osh_add_exe(flood_test)
<<<<<<< HEAD
  osh_add_exe(random_test)
=======
  osh_add_exe(adapt_from_pumi)
>>>>>>> 081295a8
endif()

bob_config_header("${CMAKE_CURRENT_BINARY_DIR}/Omega_h_config.h")
set(Omega_h_HEADERS
  "${CMAKE_CURRENT_BINARY_DIR}/Omega_h_config.h"
  Omega_h_macros.h
  Omega_h_mpi.h
  Omega_h_c.h
  Omega_h_kokkos.hpp
  Omega_h_defines.hpp
  Omega_h_array.hpp
  Omega_h_vector.hpp
  Omega_h_matrix.hpp
  Omega_h_functors.hpp
  Omega_h_array_ops.hpp
  Omega_h_graph.hpp
  Omega_h_map.hpp
  Omega_h_tag.hpp
  Omega_h_int128.hpp
  Omega_h_comm.hpp
  Omega_h_remotes.hpp
  Omega_h_dist.hpp
  Omega_h_adj.hpp
  Omega_h_library.hpp
  Omega_h_mesh.hpp
  Omega_h_file.hpp
  Omega_h_adapt.hpp
  Omega_h_build.hpp
  Omega_h_class.hpp
  Omega_h_scalar.hpp
  Omega_h_align.hpp
  Omega_h_few.hpp
  Omega_h_mark.hpp
  Omega_h_loop.hpp
  Omega_h_timer.hpp
  Omega_h_eigen.hpp
  Omega_h_lie.hpp
  Omega_h_recover.hpp
  Omega_h_metric.hpp
  Omega_h_assoc.hpp
  Omega_h_cmdline.hpp
  Omega_h_compare.hpp
  Omega_h_simplex.hpp
  Omega_h_qr.hpp
  Omega_h_shape.hpp
  Omega_h_quality.hpp
  Omega_h_scatterplot.hpp
  )

if(Omega_h_USE_Teuchos)
  set(Omega_h_HEADERS ${Omega_h_HEADERS}
      Omega_h_teuchos.hpp
      Omega_h_teuchos_includes.hpp
      Omega_h_expr.hpp
     )
endif()

if(Omega_h_USE_DOLFIN)
  set(Omega_h_HEADERS ${Omega_h_HEADERS} Omega_h_dolfin.hpp)
endif()

install(FILES ${Omega_h_HEADERS} DESTINATION include)

bob_end_subdir()<|MERGE_RESOLUTION|>--- conflicted
+++ resolved
@@ -393,11 +393,8 @@
     osh_add_exe(dolfin_test)
   endif()
   osh_add_exe(flood_test)
-<<<<<<< HEAD
   osh_add_exe(random_test)
-=======
   osh_add_exe(adapt_from_pumi)
->>>>>>> 081295a8
 endif()
 
 bob_config_header("${CMAKE_CURRENT_BINARY_DIR}/Omega_h_config.h")
