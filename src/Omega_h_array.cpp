--- conflicted
+++ resolved
@@ -92,17 +92,13 @@
 template <typename T>
 void Write<T>::set(LO i, T value) const {
   ScopedTimer timer("single host to device");
-<<<<<<< HEAD
-#if defined(OMEGA_H_USE_KOKKOS)
-  Kokkos::deep_copy(Kokkos::subview(view_,i),value);
-#elif defined(OMEGA_H_USE_CUDA)
-=======
 #ifdef OMEGA_H_CHECK_BOUNDS
     OMEGA_H_CHECK(0 <= i);
     OMEGA_H_CHECK(i < size());
 #endif
-#ifdef OMEGA_H_USE_CUDA
->>>>>>> 9546f4d3
+#if defined(OMEGA_H_USE_KOKKOS)
+  Kokkos::deep_copy(Kokkos::subview(view_,i),value);
+#elif defined(OMEGA_H_USE_CUDA)
   cudaMemcpy(data() + i, &value, sizeof(T), cudaMemcpyHostToDevice);
 #else
   operator[](i) = value;
@@ -112,19 +108,15 @@
 template <typename T>
 T Write<T>::get(LO i) const {
   ScopedTimer timer("single device to host");
-<<<<<<< HEAD
+#ifdef OMEGA_H_CHECK_BOUNDS
+    OMEGA_H_CHECK(0 <= i);
+    OMEGA_H_CHECK(i < size());
+#endif
 #if defined(OMEGA_H_USE_KOKKOS)
   T value;
   Kokkos::deep_copy(value, Kokkos::subview(view_,i));
   return value;
 #elif defined(OMEGA_H_USE_CUDA)
-=======
-#ifdef OMEGA_H_CHECK_BOUNDS
-    OMEGA_H_CHECK(0 <= i);
-    OMEGA_H_CHECK(i < size());
-#endif
-#ifdef OMEGA_H_USE_CUDA
->>>>>>> 9546f4d3
   T value;
   cudaMemcpy(&value, data() + i, sizeof(T), cudaMemcpyDeviceToHost);
   return value;
