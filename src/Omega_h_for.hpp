#ifndef OMEGA_H_FOR_HPP
#define OMEGA_H_FOR_HPP

#include <Omega_h_defines.hpp>
#include <Omega_h_profile.hpp>

#include <Omega_h_int_iterator.hpp>
#include <Omega_h_shared_alloc.hpp>

#ifdef OMEGA_H_USE_KOKKOS
#include <Omega_h_kokkos.hpp>
#endif

namespace Omega_h {

#if defined(OMEGA_H_USE_CUDA)

namespace details {

template <class F, class ForwardIt>
__global__
void cuda_for_each(F f, ForwardIt first, ForwardIt last) {
  using difference_type = typename std::iterator_traits<ForwardIt>::difference_type;
  auto const i = static_cast<difference_type>(
          threadIdx.x + blockIdx.x * blockDim.x);
  ForwardIt const it = first + i;
  if (it < last) f(*it);
}

template <class T>
__host__ __device__ inline constexpr
T ceildiv(T a, T b) {
  return (a / b) + ((a % b) ? 1 : 0);
}

}

template <class ForwardIt, class UnaryFunction>
void for_each(
    ForwardIt first,
    ForwardIt last,
    UnaryFunction f)
{
  auto const n = last - first;
  if (n == 0) return;
  dim3 const cuda_block(32, 1, 1);
  dim3 const cuda_grid(details::ceildiv(unsigned(n), cuda_block.x), 1, 1);
  std::size_t const shared_memory_bytes = 0;
  cudaStream_t const cuda_stream = nullptr;
  details::cuda_for_each<<<
    cuda_grid,
    cuda_block,
    shared_memory_bytes,
    cuda_stream>>>(f, first, last);
}

#else

template <typename InputIterator, typename UnaryFunction>
void for_each(InputIterator first, InputIterator last, UnaryFunction&& f) {
  if (first >= last) return;
  Omega_h::entering_parallel = true;
  auto const f2 = std::move(f);
  Omega_h::entering_parallel = false;
#if defined(OMEGA_H_USE_OPENMP)
  LO const n = last - first;
#pragma omp parallel for
  for (LO i = 0; i < n; ++i) {
    f2(first[i]);
  }
#else
  for (; first != last; ++first) {
    f2(*first);
  }
#endif
}

<<<<<<< HEAD
template <typename UnaryFunction>
void parallel_for(LO n, UnaryFunction&& f) {
  OMEGA_H_TIME_FUNCTION;
  auto const first = IntIterator(0);
  auto const last = IntIterator(n);
  ::Omega_h::for_each(first, last, f);
}
=======
#endif
>>>>>>> 2181f23e

template <typename T>
void parallel_for(LO n, T const& f, char const* name = "") {
#if defined(OMEGA_H_USE_KOKKOS)
  if (n > 0) Kokkos::parallel_for(name, policy(n), f);
#else
  (void)name;
  auto const first = IntIterator(0);
  auto const last = IntIterator(n);
  auto f2 = f;
  ::Omega_h::for_each(first, last, std::move(f2));
#endif
}

template <typename T>
void parallel_for(char const* name, LO n, T const& f) {
  parallel_for(n, f, name);
}

}  // end namespace Omega_h

#endif<|MERGE_RESOLUTION|>--- conflicted
+++ resolved
@@ -75,7 +75,7 @@
 #endif
 }
 
-<<<<<<< HEAD
+#endif
 template <typename UnaryFunction>
 void parallel_for(LO n, UnaryFunction&& f) {
   OMEGA_H_TIME_FUNCTION;
@@ -83,9 +83,6 @@
   auto const last = IntIterator(n);
   ::Omega_h::for_each(first, last, f);
 }
-=======
-#endif
->>>>>>> 2181f23e
 
 template <typename T>
 void parallel_for(LO n, T const& f, char const* name = "") {
