#ifndef OMEGA_H_VECTOR_HPP
#define OMEGA_H_VECTOR_HPP

#include <Omega_h_array.hpp>
#include <Omega_h_few.hpp>

namespace Omega_h {

template <Int n>
class Vector : public Few<Real, n> {
 public:
  OMEGA_H_INLINE Vector() {}
  inline Vector(std::initializer_list<Real> l) : Few<Real, n>(l) {}
  OMEGA_H_INLINE void operator=(Vector<n> const& rhs) volatile {
    Few<Real, n>::operator=(rhs);
  }
<<<<<<< HEAD
=======
  OMEGA_H_INLINE void operator=(Vector<n> const& rhs) {
    Few<Real, n>::operator=(rhs);
  }
>>>>>>> 095eca8a
  OMEGA_H_INLINE Vector(Vector<n> const& rhs) : Few<Real, n>(rhs) {}
  OMEGA_H_INLINE Vector(const volatile Vector<n>& rhs) : Few<Real, n>(rhs) {}
#define OMEGA_H_VECTOR_AT return Few<Real, n>::operator[](i)
  OMEGA_H_INLINE Real& operator()(Int i) { OMEGA_H_VECTOR_AT; }
  OMEGA_H_INLINE Real const& operator()(Int i) const { OMEGA_H_VECTOR_AT; }
  OMEGA_H_INLINE Real volatile& operator()(Int i) volatile {
    OMEGA_H_VECTOR_AT;
  }
  OMEGA_H_INLINE Real const volatile& operator()(Int i) const volatile {
    OMEGA_H_VECTOR_AT;
  }
#undef OMEGA_H_VECTOR_AT
};

template <Int n>
OMEGA_H_INLINE Real* scalar_ptr(Vector<n>& v) {
  return &v[0];
}
template <Int n>
OMEGA_H_INLINE Real const* scalar_ptr(Vector<n> const& v) {
  return &v[0];
}

template <Int n>
OMEGA_H_INLINE Vector<n> operator+(Vector<n> a, Vector<n> b) {
  Vector<n> c;
  for (Int i = 0; i < n; ++i) c[i] = a[i] + b[i];
  return c;
}

template <Int n>
OMEGA_H_INLINE Vector<n>& operator+=(Vector<n>& a, Vector<n> b) {
  a = a + b;
  return a;
}

template <Int n>
OMEGA_H_INLINE Vector<n> operator-(Vector<n> a, Vector<n> b) {
  Vector<n> c;
  for (Int i = 0; i < n; ++i) c[i] = a[i] - b[i];
  return c;
}

template <Int n>
OMEGA_H_INLINE Vector<n>& operator-=(Vector<n>& a, Vector<n> b) {
  a = a - b;
  return a;
}

template <Int n>
OMEGA_H_INLINE Vector<n> operator-(Vector<n> a) {
  Vector<n> c;
  for (Int i = 0; i < n; ++i) c[i] = -a[i];
  return c;
}

template <Int n>
OMEGA_H_INLINE Vector<n> operator*(Vector<n> a, Real b) {
  Vector<n> c;
  for (Int i = 0; i < n; ++i) c[i] = a[i] * b;
  return c;
}

template <Int n>
OMEGA_H_INLINE Vector<n>& operator*=(Vector<n>& a, Real b) {
  a = a * b;
  return a;
}

template <Int n>
OMEGA_H_INLINE Vector<n> operator*(Real a, Vector<n> b) {
  return b * a;
}

template <Int n>
OMEGA_H_INLINE Vector<n> operator/(Vector<n> a, Real b) {
  Vector<n> c;
  for (Int i = 0; i < n; ++i) c[i] = a[i] / b;
  return c;
}

template <Int n>
OMEGA_H_INLINE Vector<n>& operator/=(Vector<n>& a, Real b) {
  a = a / b;
  return a;
}

template <Int n>
OMEGA_H_INLINE Real operator*(Vector<n> a, Vector<n> b) {
  Real c = a[0] * b[0];
  for (Int i = 1; i < n; ++i) c += a[i] * b[i];
  return c;
}

template <Int n>
OMEGA_H_INLINE Real norm_squared(Vector<n> v) {
  return v * v;
}

template <Int n>
OMEGA_H_INLINE Real norm(Vector<n> v) {
  return std::sqrt(norm_squared(v));
}

template <Int n>
OMEGA_H_INLINE Vector<n> normalize(Vector<n> v) {
  return v / norm(v);
}

OMEGA_H_INLINE Vector<1> vector_1(Real x) {
  Vector<1> v;
  v[0] = x;
  return v;
}

OMEGA_H_INLINE Vector<2> vector_2(Real x, Real y) {
  Vector<2> v;
  v[0] = x;
  v[1] = y;
  return v;
}

OMEGA_H_INLINE Vector<3> vector_3(Real x, Real y, Real z) {
  Vector<3> v;
  v[0] = x;
  v[1] = y;
  v[2] = z;
  return v;
}

template <Int n>
OMEGA_H_INLINE bool are_close(
    Vector<n> a, Vector<n> b, Real tol = EPSILON, Real floor = EPSILON) {
  for (Int i = 0; i < n; ++i)
    if (!are_close(a[i], b[i], tol, floor)) return false;
  return true;
}

template <Int n>
OMEGA_H_INLINE Vector<n> fill_vector(Real value) {
  Vector<n> v;
  for (Int i = 0; i < n; ++i) v[i] = value;
  return v;
}

template <Int n>
OMEGA_H_INLINE Vector<n> zero_vector() {
  return fill_vector<n>(0.0);
}

/* Moore-Penrose pseudo-inverse of a vector */
template <Int n>
OMEGA_H_INLINE Vector<n> pseudo_invert(Vector<n> a) {
  auto nsq = a * a;
  if (nsq < EPSILON) return zero_vector<n>();
  return a / nsq;
}

/* a function to disambiguate a unit vector
   from its negative. we treat the signs of
   the components as bits of an integer,
   and negate the components if the resulting
   bit pattern makes a larger integer */
template <Int n>
OMEGA_H_INLINE Vector<n> positivize(Vector<n> v) {
  std::uint32_t bits = 0;
  for (Int i = 0; i < n; ++i) bits |= (std::uint32_t(v[i] >= 0.0) << i);
  std::uint32_t neg_bits = (~bits) & ((std::uint32_t(1) << n) - 1);
  if (neg_bits > bits) return v * -1.0;
  return v;
}

OMEGA_H_INLINE Real cross(Vector<2> a, Vector<2> b) {
  return (a[0] * b[1] - a[1] * b[0]);
}

OMEGA_H_INLINE Vector<3> cross(Omega_h::Vector<3> a, Omega_h::Vector<3> b) {
  return vector_3(a[1] * b[2] - a[2] * b[1], a[2] * b[0] - a[0] * b[2],
      a[0] * b[1] - a[1] * b[0]);
}

OMEGA_H_INLINE Vector<2> perp(Vector<2> v) { return vector_2(-v[1], v[0]); }

template <Int n>
OMEGA_H_INLINE Vector<n> project(Vector<n> a, Vector<n> b) {
  auto dir = normalize(b);
  auto len = a * dir;
  return len * dir;
}

template <Int n>
OMEGA_H_INLINE Vector<n> reject(Vector<n> a, Vector<n> b) {
  return a - project(a, b);
}

template <Int n>
OMEGA_H_DEVICE void set_vector(Write<Real> const& a, Int i, Vector<n> v) {
  for (Int j = 0; j < n; ++j) a[i * n + j] = v[j];
}

template <Int n, class Arr>
OMEGA_H_DEVICE Vector<n> get_vector(Arr const& a, Int i) {
  Vector<n> v;
  for (Int j = 0; j < n; ++j) v[j] = a[i * n + j];
  return v;
}

Reals get_vector_norms(Reals vs, Int dim);
Reals normalize_vectors(Reals vs, Int dim);
Reals dot_vectors(Reals a, Reals b, Int dim);

Reals resize_vectors(Reals vectors, Int old_dim, Int new_dim);

template <Int dim>
Reals repeat_vector(LO n, Vector<dim> v);

extern template Reals repeat_vector(LO n, Vector<1> v);
extern template Reals repeat_vector(LO n, Vector<2> v);
extern template Reals repeat_vector(LO n, Vector<3> v);
extern template Reals repeat_vector(LO n, Vector<4> v);
extern template Reals repeat_vector(LO n, Vector<6> v);
extern template Reals repeat_vector(LO n, Vector<9> v);

}  // namespace Omega_h

#endif<|MERGE_RESOLUTION|>--- conflicted
+++ resolved
@@ -14,12 +14,9 @@
   OMEGA_H_INLINE void operator=(Vector<n> const& rhs) volatile {
     Few<Real, n>::operator=(rhs);
   }
-<<<<<<< HEAD
-=======
   OMEGA_H_INLINE void operator=(Vector<n> const& rhs) {
     Few<Real, n>::operator=(rhs);
   }
->>>>>>> 095eca8a
   OMEGA_H_INLINE Vector(Vector<n> const& rhs) : Few<Real, n>(rhs) {}
   OMEGA_H_INLINE Vector(const volatile Vector<n>& rhs) : Few<Real, n>(rhs) {}
 #define OMEGA_H_VECTOR_AT return Few<Real, n>::operator[](i)
