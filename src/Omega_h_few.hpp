#ifndef OMEGA_H_FEW_HPP
#define OMEGA_H_FEW_HPP

#include <initializer_list>
#include <new>
#include <type_traits>

#include <Omega_h_defines.hpp>
#include <Omega_h_scalar.hpp>

namespace Omega_h {

#ifdef OMEGA_H_USE_KOKKOS

template <typename T, Int n>
class Few {
  T array_[n];

 public:
  using value_type = T;
  OMEGA_H_INLINE T* data() { return array_; }
  OMEGA_H_INLINE T const* data() const { return array_; }
  OMEGA_H_INLINE constexpr Int size() const { return n; }
#ifdef OMEGA_H_CHECK_BOUNDS
#define OMEGA_H_FEW_AT                                                         \
  OMEGA_H_CHECK(0 <= i);                                                       \
  OMEGA_H_CHECK(i < size());                                                   \
  return array_[i]
#else
#define OMEGA_H_FEW_AT return array_[i]
#endif
  OMEGA_H_INLINE T& operator[](Int i) { OMEGA_H_FEW_AT; }
  OMEGA_H_INLINE T const& operator[](Int i) const { OMEGA_H_FEW_AT; }
  OMEGA_H_INLINE T& operator()(Int i) { OMEGA_H_FEW_AT; }
  OMEGA_H_INLINE T const& operator()(Int i) const { OMEGA_H_FEW_AT; }
#undef OMEGA_H_FEW_AT
  OMEGA_H_INLINE
  Few(std::initializer_list<T> l) {
    Int i = 0;
    for (auto it = l.begin(); it != l.end(); ++it) {
      new (array_ + (i++)) T(*it);
    }
  }
  OMEGA_H_INLINE Few() {}
#ifdef OMPTARGET
#pragma omp declare target
#endif
  OMEGA_H_INLINE ~Few() {}
<<<<<<< HEAD
#ifdef OMPTARGET
#pragma omp end declare target
#endif
  OMEGA_H_INLINE void operator=(Few<T, n> const& rhs) volatile {
    for (Int i = 0; i < n; ++i) array_[i] = rhs[i];
  }
=======
>>>>>>> 9546f4d3
  OMEGA_H_INLINE void operator=(Few<T, n> const& rhs) {
    for (Int i = 0; i < n; ++i) array_[i] = rhs[i];
  }
  OMEGA_H_INLINE Few(Few<T, n> const& rhs) {
    for (Int i = 0; i < n; ++i) new (array_ + i) T(rhs[i]);
  }
  OMEGA_H_INLINE const T* begin() const OMEGA_H_NOEXCEPT { return array_; }
  OMEGA_H_INLINE const T* end() const OMEGA_H_NOEXCEPT { return array_ + size(); }
  OMEGA_H_INLINE T* begin() OMEGA_H_NOEXCEPT { return array_; }
  OMEGA_H_INLINE T* end() OMEGA_H_NOEXCEPT { return array_ + size(); }
};

#else

template <typename T, Int n>
class Few {
  T array_[n];

 public:
  using value_type = T;
  OMEGA_H_INLINE T* data() OMEGA_H_NOEXCEPT { return array_; }
  OMEGA_H_INLINE T const* data() const OMEGA_H_NOEXCEPT { return array_; }
  OMEGA_H_INLINE constexpr Int size() const { return n; }
#ifdef OMEGA_H_CHECK_BOUNDS
#define OMEGA_H_FEW_AT                                                         \
  OMEGA_H_CHECK(0 <= i);                                                       \
  OMEGA_H_CHECK(i < size());                                                   \
  return array_[i]
#else
#define OMEGA_H_FEW_AT return array_[i]
#endif
  OMEGA_H_INLINE T& operator[](Int i) OMEGA_H_NOEXCEPT { OMEGA_H_FEW_AT; }
  OMEGA_H_INLINE T const& operator[](Int i) const OMEGA_H_NOEXCEPT {
    OMEGA_H_FEW_AT;
  }
  OMEGA_H_INLINE T& operator()(Int i) OMEGA_H_NOEXCEPT { OMEGA_H_FEW_AT; }
  OMEGA_H_INLINE T const& operator()(Int i) const OMEGA_H_NOEXCEPT {
    OMEGA_H_FEW_AT;
  }
#undef OMEGA_H_FEW_AT
  OMEGA_H_INLINE
  Few(std::initializer_list<T> l) {
    Int i = 0;
    for (auto it = l.begin(); it != l.end(); ++it) {
      new (array_ + (i++)) T(*it);
    }
  }
  inline Few() = default;
  inline ~Few() = default;
  inline Few(Few<T, n> const& rhs) = default;
  inline Few(Few<T, n>&& rhs) = default;
  inline Few& operator=(Few const& rhs) = default;
  inline Few& operator=(Few&& rhs) = default;
  OMEGA_H_INLINE const T* begin() const OMEGA_H_NOEXCEPT { return array_; }
  OMEGA_H_INLINE const T* end() const OMEGA_H_NOEXCEPT { return array_ + size(); }
  OMEGA_H_INLINE T* begin() OMEGA_H_NOEXCEPT { return array_; }
  OMEGA_H_INLINE T* end() OMEGA_H_NOEXCEPT { return array_ + size(); }
};

#endif

template <Int capacity, typename T>
OMEGA_H_INLINE void add_unique(
    Few<T, capacity>& stack, Int& n, T e) OMEGA_H_NOEXCEPT {
  for (Int i = 0; i < n; ++i)
    if (stack[i] == e) return;
  stack[n++] = e;
}

template <Int n, typename T>
OMEGA_H_INLINE T average(Few<T, n> x) OMEGA_H_NOEXCEPT {
  auto avg = x[0];
  for (Int i = 1; i < n; ++i) avg = avg + x[i];
  return avg / n;
}

template <Int n, typename T, typename Op>
OMEGA_H_INLINE T reduce(Few<T, n> x, Op op) OMEGA_H_NOEXCEPT {
  auto out = x[0];
  decltype(op) tmp_op; // workaround icpx
  for (Int i = 1; i < n; ++i) out = tmp_op(out, x[i]);
  return out;
}

#if !(defined(OMEGA_H_USE_CUDA) && defined(__clang__))
template <Int n, typename T>
OMEGA_H_INLINE decltype(std::declval<T>() * std::declval<T>()) inner_product(
    Few<T, n> a, Few<T, n> b) OMEGA_H_NOEXCEPT {
  auto out = a[0] * b[0];
  for (Int i = 1; i < n; ++i) out = out + (a[i] * b[i]);
  return out;
}
#else
template <Int n, typename T>
OMEGA_H_INLINE decltype(T() * T()) inner_product(
    Few<T, n> a, Few<T, n> b) OMEGA_H_NOEXCEPT {
  auto out = a[0] * b[0];
  for (Int i = 1; i < n; ++i) out = out + (a[i] * b[i]);
  return out;
}
#endif

}  // namespace Omega_h

#endif<|MERGE_RESOLUTION|>--- conflicted
+++ resolved
@@ -42,19 +42,7 @@
     }
   }
   OMEGA_H_INLINE Few() {}
-#ifdef OMPTARGET
-#pragma omp declare target
-#endif
   OMEGA_H_INLINE ~Few() {}
-<<<<<<< HEAD
-#ifdef OMPTARGET
-#pragma omp end declare target
-#endif
-  OMEGA_H_INLINE void operator=(Few<T, n> const& rhs) volatile {
-    for (Int i = 0; i < n; ++i) array_[i] = rhs[i];
-  }
-=======
->>>>>>> 9546f4d3
   OMEGA_H_INLINE void operator=(Few<T, n> const& rhs) {
     for (Int i = 0; i < n; ++i) array_[i] = rhs[i];
   }
