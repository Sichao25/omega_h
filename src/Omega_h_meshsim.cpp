#include "Omega_h_file.hpp"
#include "Omega_h_build.hpp"
#include "Omega_h_class.hpp"
#include "Omega_h_map.hpp"
#include "Omega_h_vector.hpp"
#include "Omega_h_mesh.hpp"

#include "Omega_h_for.hpp"
#include "Omega_h_adj.hpp"

#include "SimPartitionedMesh.h"
#include "SimModel.h"
#include "SimUtil.h"

#include "SimDiscrete.h"

namespace Omega_h {

namespace meshsim {

int classId(pEntity e) {
  pGEntity g = EN_whatIn(e);
  assert(g);
  return GEN_tag(g);
}

int classType(pEntity e) {
  pGEntity g = EN_whatIn(e);
  assert(g);
  assert((0 <= GEN_type(g)) && (3 >= GEN_type(g)));
  return GEN_type(g);
}

void call_print(LOs a) {
  printf("\n");
  auto a_w = Write<LO> (a.size());
  auto r2w = OMEGA_H_LAMBDA(LO i) {
    a_w[i] = a[i];
  };
  parallel_for(a.size(), r2w);
  auto a_host = HostWrite<LO>(a_w);
  for (int i=0; i<a_host.size(); ++i) {
    printf(" %d,", a_host[i]);
  };
  printf("\n");
  printf("\n");
  return;
}

void read_internal(pMesh m, Mesh* mesh) {

  (void)mesh;

  RIter regions = M_regionIter(m);
  LO count_tet = 0;
  LO count_hex = 0;
  LO count_wedge = 0;
  LO count_pyramid = 0;
  pRegion rgn;
  while ((rgn = (pRegion) RIter_next(regions))) {
    if (R_topoType(rgn) == Rtet) {
      count_tet += 1;
    }
    else if (R_topoType(rgn) == Rhex) {
      count_hex += 1;
    }
    else if (R_topoType(rgn) == Rwedge) {
      count_wedge += 1;
    }
    else if (R_topoType(rgn) == Rpyramid) {
      count_pyramid += 1;
    }
    else {
      Omega_h_fail("Region is not tet, hex, wedge, or pyramid \n");
    }
  }
  RIter_delete(regions);

  bool is_simplex = 0;
  bool is_hypercube = 0;
  if (count_hex == 0 && count_wedge == 0 && count_pyramid == 0) is_simplex = 1;
  if (count_tet == 0 && count_wedge == 0 && count_pyramid == 0) is_hypercube = 1;
  printf("tet=%d, hex=%d, wedge=%d, pyramid=%d\n",
         count_tet, count_hex, count_wedge, count_pyramid);

  const int numVtx = M_numVertices(m);
  const int numEdges = M_numEdges(m);
  const int numFaces = M_numFaces(m);
  const int numRegions = M_numRegions(m);

  std::vector<int> rgn_vertices[4];
  std::vector<int> face_vertices[2];
  std::vector<int> edge_vertices[1];
  std::vector<int> ent_class_ids[4];
  std::vector<int> ent_class_dim[4];

  ent_class_ids[0].reserve(numVtx);
  ent_class_dim[0].reserve(numVtx);
  ent_class_ids[1].reserve(numEdges);
  ent_class_dim[1].reserve(numEdges);
  ent_class_ids[2].reserve(numFaces);
  ent_class_dim[2].reserve(numFaces);
  ent_class_ids[3].reserve(numRegions);
  ent_class_dim[3].reserve(numRegions);

  Int max_dim;
  if (numRegions) {
    max_dim = 3;
  } else if (numFaces) {
    max_dim = 2;
  } else if (numEdges) {
    max_dim = 1;
  } else {
    Omega_h_fail("There were no Elements of dimension higher than zero!\n");
  }

  HostWrite<Real> host_coords(numVtx*max_dim);
  VIter vertices = M_vertexIter(m);
  pVertex vtx;
  LO v = 0;
  while ((vtx = (pVertex) VIter_next(vertices))) {
    double xyz[3];
    V_coord(vtx,xyz);
    if( max_dim < 3 && xyz[2] != 0 )
      Omega_h_fail("The z coordinate must be zero for a 2d mesh!\n");
    for(int j=0; j<max_dim; j++) {
      host_coords[v * max_dim + j] = xyz[j];
    }
    ent_class_ids[0].push_back(classId(vtx));
    ent_class_dim[0].push_back(classType(vtx));
    ++v;
  }
  VIter_delete(vertices);

  HostWrite<LO> host_class_ids_vtx(numVtx);
  HostWrite<I8> host_class_dim_vtx(numVtx);
  for (int i = 0; i < numVtx; ++i) {
    host_class_ids_vtx[i] = ent_class_ids[0][static_cast<std::size_t>(i)];
    host_class_dim_vtx[i] = ent_class_dim[0][static_cast<std::size_t>(i)];
  }

  mesh->set_dim(max_dim);
  if (is_simplex || is_hypercube) {
    if (is_simplex) {
      mesh->set_family(OMEGA_H_SIMPLEX);
    }
    else if (is_hypercube){
      mesh->set_family(OMEGA_H_HYPERCUBE);
    }
    mesh->set_verts(numVtx);
    mesh->add_coords(host_coords.write());
    mesh->add_tag<ClassId>(0, "class_id", 1,
                           Read<ClassId>(host_class_ids_vtx.write()));
    mesh->add_tag<I8>(0, "class_dim", 1,
                      Read<I8>(host_class_dim_vtx.write()));
  }
  else {
    mesh->set_family(OMEGA_H_MIXED);
    mesh->set_verts_type(numVtx);
    mesh->add_coords_mix(host_coords.write());
    mesh->add_tag<ClassId>(Topo_type::vertex, "class_id", 1,
                           Read<ClassId>(host_class_ids_vtx.write()));
    mesh->add_tag<I8>(Topo_type::vertex, "class_dim", 1,
                      Read<I8>(host_class_dim_vtx.write()));
  }

  edge_vertices[0].reserve(numEdges*2);
  EIter edges = M_edgeIter(m);
  pEdge edge;
  int count_edge = 0;
  while ((edge = (pEdge) EIter_next(edges))) {
    double xyz[3];
    count_edge += 1;
    for(int j=0; j<2; ++j) {
      vtx = E_vertex(edge,j);
      edge_vertices[0].push_back(EN_id(vtx));
      V_coord(vtx,xyz);
    }
    ent_class_ids[1].push_back(classId(edge));
    ent_class_dim[1].push_back(classType(edge));
  }
  EIter_delete(edges);
  
  HostWrite<LO> host_class_ids_edge(numEdges);
  HostWrite<I8> host_class_dim_edge(numEdges);
  for (int i = 0; i < numEdges; ++i) {
    host_class_ids_edge[i] = ent_class_ids[1][static_cast<std::size_t>(i)];
    host_class_dim_edge[i] = ent_class_dim[1][static_cast<std::size_t>(i)];
  }

  HostWrite<LO> host_e2v(numEdges*2);
  for (Int i = 0; i < numEdges; ++i) {
    for (Int j = 0; j < 2; ++j) {
      host_e2v[i*2 + j] =
          edge_vertices[0][static_cast<std::size_t>(i*2 + j)];
    }
  }
  auto ev2v = Read<LO>(host_e2v.write());
  if (is_simplex || is_hypercube) {
    mesh->set_ents(1, Adj(ev2v));
    mesh->add_tag<ClassId>(1, "class_id", 1,
                           Read<ClassId>(host_class_ids_edge.write()));
    mesh->add_tag<I8>(1, "class_dim", 1,
                      Read<I8>(host_class_dim_edge.write()));
  }
  else {
    mesh->set_ents(Topo_type::edge, Topo_type::vertex, Adj(ev2v));
    mesh->add_tag<ClassId>(Topo_type::edge, "class_id", 1,
                           Read<ClassId>(host_class_ids_edge.write()));
    mesh->add_tag<I8>(Topo_type::edge, "class_dim", 1,
                      Read<I8>(host_class_dim_edge.write()));
  }

  FIter faces = M_faceIter(m);
  pFace face;
  int count_tri = 0;
  int count_quad = 0;
  while ((face = (pFace) FIter_next(faces))) {
    if (F_numEdges(face) == 3) {
      count_tri += 1;
    }
    else if (F_numEdges(face) == 4) {
      count_quad += 1;
    }
    else {
      Omega_h_fail ("Face is neither tri nor quad \n");
    }
  }
  FIter_delete(faces);

  face_vertices[0].reserve(count_tri*3);
  face_vertices[1].reserve(count_quad*4);
  std::vector<int> face_class_ids[2];
  std::vector<int> face_class_dim[2];
  face_class_ids[0].reserve(count_tri);
  face_class_dim[0].reserve(count_tri);
  face_class_ids[1].reserve(count_quad);
  face_class_dim[1].reserve(count_quad);

  faces = M_faceIter(m);
  while ((face = (pFace) FIter_next(faces))) {
    if (F_numEdges(face) == 3) {
      pVertex tri_vertex;
      pPList tri_vertices = F_vertices(face,1);
      assert (PList_size(tri_vertices) == 3);
      void *iter = 0;
      while ((tri_vertex = (pVertex) PList_next(tri_vertices, &iter))) {
        face_vertices[0].push_back(EN_id(tri_vertex));
      }
      PList_delete(tri_vertices);
      face_class_ids[0].push_back(classId(face));
      face_class_dim[0].push_back(classType(face));
    }
    else if (F_numEdges(face) == 4) {
      pVertex quad_vertex;
      pPList quad_vertices = F_vertices(face,1);
      assert (PList_size(quad_vertices) == 4);
      void *iter = 0;
      while ((quad_vertex = (pVertex) PList_next(quad_vertices, &iter))) {
        face_vertices[1].push_back(EN_id(quad_vertex));
      }
      PList_delete(quad_vertices);
      face_class_ids[1].push_back(classId(face));
      face_class_dim[1].push_back(classType(face));
    }
    else {
      Omega_h_fail ("Face is neither tri nor quad \n");
    }
    ent_class_ids[2].push_back(classId(face));
    ent_class_dim[2].push_back(classType(face));
  }
  FIter_delete(faces);

  HostWrite<LO> host_class_ids_face(numFaces);
  HostWrite<I8> host_class_dim_face(numFaces);
  for (int i = 0; i < numFaces; ++i) {
    host_class_ids_face[i] = ent_class_ids[2][static_cast<std::size_t>(i)];
    host_class_dim_face[i] = ent_class_dim[2][static_cast<std::size_t>(i)];
  }
  HostWrite<LO> host_class_ids_tri(count_tri);
  HostWrite<I8> host_class_dim_tri(count_tri);
  for (int i = 0; i < count_tri; ++i) {
    host_class_ids_tri[i] = face_class_ids[0][static_cast<std::size_t>(i)];
    host_class_dim_tri[i] = face_class_dim[0][static_cast<std::size_t>(i)];
  }
  HostWrite<LO> host_class_ids_quad(count_quad);
  HostWrite<I8> host_class_dim_quad(count_quad);
  for (int i = 0; i < count_quad; ++i) {
    host_class_ids_quad[i] = face_class_ids[1][static_cast<std::size_t>(i)];
    host_class_dim_quad[i] = face_class_dim[1][static_cast<std::size_t>(i)];
  }

  Adj edge2vert;
  Adj vert2edge;
  if (is_simplex || is_hypercube) {
    edge2vert = mesh->get_adj(1, 0);
    vert2edge = mesh->ask_up(0, 1);
  }
  else {
    edge2vert = mesh->get_adj(Topo_type::edge, Topo_type::vertex);
    vert2edge = mesh->ask_up(Topo_type::vertex, Topo_type::edge);
  }
  HostWrite<LO> host_tri2verts(count_tri*3);
  for (Int i = 0; i < count_tri; ++i) {
    for (Int j = 0; j < 3; ++j) {
      host_tri2verts[i*3 + j] =
          face_vertices[0][static_cast<std::size_t>(i*3 + j)];
    }
  }
  auto tri2verts = Read<LO>(host_tri2verts.write());
  Adj down;
  if (is_simplex) {
    down = reflect_down(tri2verts, edge2vert.ab2b, vert2edge,
                        OMEGA_H_SIMPLEX, 2, 1);
    mesh->set_ents(2, down);
    mesh->add_tag<ClassId>(2, "class_id", 1,
                           Read<ClassId>(host_class_ids_face.write()));
    mesh->add_tag<I8>(2, "class_dim", 1,
                      Read<I8>(host_class_dim_face.write()));
  }
  else if (is_hypercube) {
    //empty since a quad/hex mesh has no triangles and to avoid dropping into
    //the 'else'
  }
  else {
    down = reflect_down(tri2verts, edge2vert.ab2b, vert2edge,
                        Topo_type::triangle, Topo_type::edge);
    mesh->set_ents(Topo_type::triangle, Topo_type::edge, down);
    mesh->add_tag<ClassId>(Topo_type::triangle, "class_id", 1,
                           Read<ClassId>(host_class_ids_tri.write()));
    mesh->add_tag<I8>(Topo_type::triangle, "class_dim", 1,
                      Read<I8>(host_class_dim_tri.write()));
  }

  HostWrite<LO> host_quad2verts(count_quad*4);
  for (Int i = 0; i < count_quad; ++i) {
    for (Int j = 0; j < 4; ++j) {
      host_quad2verts[i*4 + j] =
          face_vertices[1][static_cast<std::size_t>(i*4 + j)];
    }
  }
  auto quad2verts = Read<LO>(host_quad2verts.write());
<<<<<<< HEAD
  down = reflect_down(quad2verts, edge2vert.ab2b, vert2edge, Topo_type::quadrilateral, Topo_type::edge);
  mesh->set_ents(Topo_type::quadrilateral, Topo_type::edge, down);

  RIter regions = M_regionIter(m);
  LO count_tet = 0;
  LO count_hex = 0;
  LO count_wedge = 0;
  LO count_pyramid = 0;
  pRegion rgn;
  while ((rgn = (pRegion) RIter_next(regions))) {
    if (R_topoType(rgn) == Rtet) {
      count_tet += 1;
    }
    else if (R_topoType(rgn) == Rhex) {
      count_hex += 1;
    }
    else if (R_topoType(rgn) == Rwedge) {
      count_wedge += 1;
    }
    else if (R_topoType(rgn) == Rpyramid) {
      count_pyramid += 1;
    }
    else {
      Omega_h_fail("Region is not tet, hex, wedge, or pyramid \n");
    }
=======
  if (is_hypercube) {
    down = reflect_down(quad2verts, edge2vert.ab2b, vert2edge,
                        OMEGA_H_HYPERCUBE, 2, 1);
    mesh->set_ents(2, down);
    mesh->add_tag<ClassId>(2, "class_id", 1,
                           Read<ClassId>(host_class_ids_face.write()));
    mesh->add_tag<I8>(2, "class_dim", 1,
                      Read<I8>(host_class_dim_face.write()));
  }
  else if (is_simplex) {
    //empty to avoid dropping into the 'else'
  }
  else {
    down = reflect_down(quad2verts, edge2vert.ab2b, vert2edge,
                      Topo_type::quadrilateral, Topo_type::edge);
    mesh->set_ents(Topo_type::quadrilateral, Topo_type::edge, down);
    mesh->add_tag<ClassId>(Topo_type::quadrilateral, "class_id", 1,
                           Read<ClassId>(host_class_ids_quad.write()));
    mesh->add_tag<I8>(Topo_type::quadrilateral, "class_dim", 1,
                      Read<I8>(host_class_dim_quad.write()));
>>>>>>> 8f83c0f0
  }

  rgn_vertices[0].reserve(count_tet*4);
  rgn_vertices[1].reserve(count_hex*8);
  rgn_vertices[2].reserve(count_wedge*6);
  rgn_vertices[3].reserve(count_pyramid*5);
  std::vector<int> rgn_class_ids[4];
  std::vector<int> rgn_class_dim[4];
  rgn_class_ids[0].reserve(count_tet);
  rgn_class_dim[0].reserve(count_tet);
  rgn_class_ids[1].reserve(count_hex);
  rgn_class_dim[1].reserve(count_hex);
  rgn_class_ids[2].reserve(count_wedge);
  rgn_class_dim[2].reserve(count_wedge);
  rgn_class_ids[3].reserve(count_pyramid);
  rgn_class_dim[3].reserve(count_pyramid);

  regions = M_regionIter(m);
  while ((rgn = (pRegion) RIter_next(regions))) {
    if (R_topoType(rgn) == Rtet) {
      pVertex vert;
      pPList verts = R_vertices(rgn,1);
      assert (PList_size(verts) == 4);
      void *iter = 0;
      while ((vert = (pVertex) PList_next(verts, &iter))) {
<<<<<<< HEAD
        elem_vertices[0].push_back(EN_id(vert));
=======
        rgn_vertices[0].push_back(EN_id(vert));
>>>>>>> 8f83c0f0
      }
      PList_delete(verts);
      rgn_class_ids[0].push_back(classId(rgn));
      rgn_class_dim[0].push_back(classType(rgn));
    }
    else if (R_topoType(rgn) == Rhex) {
      pVertex vert;
      pPList verts = R_vertices(rgn,1);
      assert (PList_size(verts) == 8);
      void *iter = 0;
      while ((vert = (pVertex) PList_next(verts, &iter))) {
<<<<<<< HEAD
        elem_vertices[1].push_back(EN_id(vert));
=======
        rgn_vertices[1].push_back(EN_id(vert));
>>>>>>> 8f83c0f0
      }
      PList_delete(verts);
      rgn_class_ids[1].push_back(classId(rgn));
      rgn_class_dim[1].push_back(classType(rgn));
    }
    else if (R_topoType(rgn) == Rwedge) {
      pVertex vert;
      pPList verts = R_vertices(rgn,1);
      assert (PList_size(verts) == 6);
      void *iter = 0;
      while ((vert = (pVertex) PList_next(verts, &iter))) {
<<<<<<< HEAD
        elem_vertices[2].push_back(EN_id(vert));
=======
        rgn_vertices[2].push_back(EN_id(vert));
>>>>>>> 8f83c0f0
      }
      PList_delete(verts);
      rgn_class_ids[2].push_back(classId(rgn));
      rgn_class_dim[2].push_back(classType(rgn));
    }
    else if (R_topoType(rgn) == Rpyramid) {
      pVertex vert;
      pPList verts = R_vertices(rgn,1);
      assert (PList_size(verts) == 5);
      void *iter = 0;
      while ((vert = (pVertex) PList_next(verts, &iter))) {
<<<<<<< HEAD
        elem_vertices[3].push_back(EN_id(vert));
=======
        rgn_vertices[3].push_back(EN_id(vert));
>>>>>>> 8f83c0f0
      }
      PList_delete(verts);
      rgn_class_ids[3].push_back(classId(rgn));
      rgn_class_dim[3].push_back(classType(rgn));
    }
    else {
      Omega_h_fail ("Region is not tet, hex, wedge, or pyramid \n");
    }
    ent_class_ids[3].push_back(classId(rgn));
    ent_class_dim[3].push_back(classType(rgn));
  }
  RIter_delete(regions);
  
  HostWrite<LO> host_class_ids_rgn(numRegions);
  HostWrite<I8> host_class_dim_rgn(numRegions);
  for (int i = 0; i < numRegions; ++i) {
    host_class_ids_rgn[i] = ent_class_ids[3][static_cast<std::size_t>(i)];
    host_class_dim_rgn[i] = ent_class_dim[3][static_cast<std::size_t>(i)];
  }
  HostWrite<LO> host_class_ids_tet(count_tet);
  HostWrite<I8> host_class_dim_tet(count_tet);
  for (int i = 0; i < count_tet; ++i) {
    host_class_ids_tet[i] = rgn_class_ids[0][static_cast<std::size_t>(i)];
    host_class_dim_tet[i] = rgn_class_dim[0][static_cast<std::size_t>(i)];
  }
  HostWrite<LO> host_class_ids_hex(count_hex);
  HostWrite<I8> host_class_dim_hex(count_hex);
  for (int i = 0; i < count_hex; ++i) {
    host_class_ids_hex[i] = rgn_class_ids[1][static_cast<std::size_t>(i)];
    host_class_dim_hex[i] = rgn_class_dim[1][static_cast<std::size_t>(i)];
  }
  HostWrite<LO> host_class_ids_wedge(count_wedge);
  HostWrite<I8> host_class_dim_wedge(count_wedge);
  for (int i = 0; i < count_wedge; ++i) {
    host_class_ids_wedge[i] = rgn_class_ids[2][static_cast<std::size_t>(i)];
    host_class_dim_wedge[i] = rgn_class_dim[2][static_cast<std::size_t>(i)];
  }
  HostWrite<LO> host_class_ids_pyramid(count_pyramid);
  HostWrite<I8> host_class_dim_pyramid(count_pyramid);
  for (int i = 0; i < count_pyramid; ++i) {
    host_class_ids_pyramid[i] = rgn_class_ids[3][static_cast<std::size_t>(i)];
    host_class_dim_pyramid[i] = rgn_class_dim[3][static_cast<std::size_t>(i)];
  }

  Adj tri2vert;
  Adj vert2tri;
  Adj quad2vert;
  Adj vert2quad;
  if (is_simplex) {
    tri2vert = mesh->ask_down(2, 0);
    vert2tri = mesh->ask_up(0, 2);
  }
  else if (is_hypercube) {
    quad2vert = mesh->ask_down(2, 0);
    vert2quad = mesh->ask_up(0, 2);
  }
  else {
    tri2vert = mesh->ask_down(Topo_type::triangle, Topo_type::vertex);
    vert2tri = mesh->ask_up(Topo_type::vertex, Topo_type::triangle);
    quad2vert = mesh->ask_down(Topo_type::quadrilateral, Topo_type::vertex);
    vert2quad = mesh->ask_up(Topo_type::vertex, Topo_type::quadrilateral);
  }

  HostWrite<LO> host_tet2verts(count_tet*4);
  for (Int i = 0; i < count_tet; ++i) {
    for (Int j = 0; j < 4; ++j) {
      host_tet2verts[i*4 + j] =
          rgn_vertices[0][static_cast<std::size_t>(i*4 + j)];
    }
  }
  auto tet2verts = Read<LO>(host_tet2verts.write());
  if (is_simplex) {
    down = reflect_down(tet2verts, tri2vert.ab2b, vert2tri,
                        OMEGA_H_SIMPLEX, 3, 2);
    mesh->set_ents(3, down);
    mesh->add_tag<ClassId>(3, "class_id", 1,
                           Read<ClassId>(host_class_ids_rgn.write()));
    mesh->add_tag<I8>(3, "class_dim", 1,
                      Read<I8>(host_class_dim_rgn.write()));
  }
  else if (is_hypercube) {
    //empty to avoid dropping into the 'else'
  }
  else {
    down = reflect_down(tet2verts, tri2vert.ab2b, vert2tri,
                        Topo_type::tetrahedron, Topo_type::triangle);
    mesh->set_ents(Topo_type::tetrahedron, Topo_type::triangle, down);
    mesh->add_tag<ClassId>(Topo_type::tetrahedron, "class_id", 1,
                           Read<ClassId>(host_class_ids_tet.write()));
    mesh->add_tag<I8>(Topo_type::tetrahedron, "class_dim", 1,
                      Read<I8>(host_class_dim_tet.write()));
  }

  HostWrite<LO> host_hex2verts(count_hex*8);
  for (Int i = 0; i < count_hex; ++i) {
    for (Int j = 0; j < 8; ++j) {
      host_hex2verts[i*8 + j] =
          rgn_vertices[1][static_cast<std::size_t>(i*8 + j)];
    }
  }
  auto hex2verts = Read<LO>(host_hex2verts.write());
  if (is_hypercube) {
    down = reflect_down(hex2verts, quad2vert.ab2b, vert2quad,
                        OMEGA_H_HYPERCUBE, 3, 2);
    mesh->set_ents(3, down);
    mesh->add_tag<ClassId>(3, "class_id", 1,
                           Read<ClassId>(host_class_ids_rgn.write()));
    mesh->add_tag<I8>(3, "class_dim", 1,
                      Read<I8>(host_class_dim_rgn.write()));
  }
  else if (is_simplex) {
    //empty to avoid dropping into the 'else'
  }
  else {
    down = reflect_down(hex2verts, quad2vert.ab2b, vert2quad,
                        Topo_type::hexahedron, Topo_type::quadrilateral);
    mesh->set_ents(Topo_type::hexahedron, Topo_type::quadrilateral, down);
    mesh->add_tag<ClassId>(Topo_type::hexahedron, "class_id", 1,
                           Read<ClassId>(host_class_ids_hex.write()));
    mesh->add_tag<I8>(Topo_type::hexahedron, "class_dim", 1,
                      Read<I8>(host_class_dim_hex.write()));
  }

  HostWrite<LO> host_wedge2verts(count_wedge*6);
  for (Int i = 0; i < count_wedge; ++i) {
    for (Int j = 0; j < 6; ++j) {
      host_wedge2verts[i*6 + j] =
          rgn_vertices[2][static_cast<std::size_t>(i*6 + j)];
    }
  }
  auto wedge2verts = Read<LO>(host_wedge2verts.write());
  down = reflect_down(wedge2verts, quad2vert.ab2b, vert2quad,
                      Topo_type::wedge, Topo_type::quadrilateral);
  if ((!is_simplex) && (!is_hypercube)) {
    mesh->set_ents(Topo_type::wedge, Topo_type::quadrilateral, down);
  }

  down = reflect_down(wedge2verts, tri2vert.ab2b, vert2tri,
                      Topo_type::wedge, Topo_type::triangle);
  if ((!is_simplex) && (!is_hypercube)) {
    mesh->set_ents(Topo_type::wedge, Topo_type::triangle, down);
    mesh->add_tag<ClassId>(Topo_type::wedge, "class_id", 1,
                           Read<ClassId>(host_class_ids_wedge.write()));
    mesh->add_tag<I8>(Topo_type::wedge, "class_dim", 1,
                      Read<I8>(host_class_dim_wedge.write()));
  }

  HostWrite<LO> host_pyramid2verts(count_pyramid*5);
  for (Int i = 0; i < count_pyramid; ++i) {
    for (Int j = 0; j < 5; ++j) {
      host_pyramid2verts[i*5 + j] =
          rgn_vertices[3][static_cast<std::size_t>(i*5 + j)];
    }
  }
  auto pyramid2verts = Read<LO>(host_pyramid2verts.write());
  down = reflect_down(pyramid2verts, tri2vert.ab2b, vert2tri,
                      Topo_type::pyramid, Topo_type::triangle);
  if ((!is_simplex) && (!is_hypercube)) {
   mesh->set_ents(Topo_type::pyramid, Topo_type::triangle, down);
  }

  down = reflect_down(pyramid2verts, quad2vert.ab2b, vert2quad,
                      Topo_type::pyramid, Topo_type::quadrilateral);
  if ((!is_simplex) && (!is_hypercube)) {
    mesh->set_ents(Topo_type::pyramid, Topo_type::quadrilateral, down);
    mesh->add_tag<ClassId>(Topo_type::pyramid, "class_id", 1,
                           Read<ClassId>(host_class_ids_pyramid.write()));
    mesh->add_tag<I8>(Topo_type::pyramid, "class_dim", 1,
                      Read<I8>(host_class_dim_pyramid.write()));
  }

  return;
}

Mesh read(filesystem::path const& mesh_fname, filesystem::path const& mdl_fname,
    CommPtr comm) {
  SimPartitionedMesh_start(NULL,NULL);
  SimModel_start();
  Sim_readLicenseFile(NULL);
  SimDiscrete_start(0);
  pNativeModel nm = NULL;
  pProgress p = NULL;
  pGModel g = GM_load(mdl_fname.c_str(), nm, p);
  pMesh m = M_load(mesh_fname.c_str(), g, p);
  auto mesh = Mesh(comm->library());
  mesh.set_comm(comm);
  mesh.set_parting(OMEGA_H_ELEM_BASED);
  meshsim::read_internal(m, &mesh);
  M_release(m);
  GM_release(g);
  SimDiscrete_stop(0);
  SimModel_stop();
  return mesh;
}

}  // namespace meshsim

}  // end namespace Omega_h<|MERGE_RESOLUTION|>--- conflicted
+++ resolved
@@ -340,33 +340,7 @@
     }
   }
   auto quad2verts = Read<LO>(host_quad2verts.write());
-<<<<<<< HEAD
-  down = reflect_down(quad2verts, edge2vert.ab2b, vert2edge, Topo_type::quadrilateral, Topo_type::edge);
-  mesh->set_ents(Topo_type::quadrilateral, Topo_type::edge, down);
-
-  RIter regions = M_regionIter(m);
-  LO count_tet = 0;
-  LO count_hex = 0;
-  LO count_wedge = 0;
-  LO count_pyramid = 0;
-  pRegion rgn;
-  while ((rgn = (pRegion) RIter_next(regions))) {
-    if (R_topoType(rgn) == Rtet) {
-      count_tet += 1;
-    }
-    else if (R_topoType(rgn) == Rhex) {
-      count_hex += 1;
-    }
-    else if (R_topoType(rgn) == Rwedge) {
-      count_wedge += 1;
-    }
-    else if (R_topoType(rgn) == Rpyramid) {
-      count_pyramid += 1;
-    }
-    else {
-      Omega_h_fail("Region is not tet, hex, wedge, or pyramid \n");
-    }
-=======
+
   if (is_hypercube) {
     down = reflect_down(quad2verts, edge2vert.ab2b, vert2edge,
                         OMEGA_H_HYPERCUBE, 2, 1);
@@ -387,7 +361,6 @@
                            Read<ClassId>(host_class_ids_quad.write()));
     mesh->add_tag<I8>(Topo_type::quadrilateral, "class_dim", 1,
                       Read<I8>(host_class_dim_quad.write()));
->>>>>>> 8f83c0f0
   }
 
   rgn_vertices[0].reserve(count_tet*4);
@@ -413,11 +386,7 @@
       assert (PList_size(verts) == 4);
       void *iter = 0;
       while ((vert = (pVertex) PList_next(verts, &iter))) {
-<<<<<<< HEAD
-        elem_vertices[0].push_back(EN_id(vert));
-=======
         rgn_vertices[0].push_back(EN_id(vert));
->>>>>>> 8f83c0f0
       }
       PList_delete(verts);
       rgn_class_ids[0].push_back(classId(rgn));
@@ -429,11 +398,7 @@
       assert (PList_size(verts) == 8);
       void *iter = 0;
       while ((vert = (pVertex) PList_next(verts, &iter))) {
-<<<<<<< HEAD
-        elem_vertices[1].push_back(EN_id(vert));
-=======
         rgn_vertices[1].push_back(EN_id(vert));
->>>>>>> 8f83c0f0
       }
       PList_delete(verts);
       rgn_class_ids[1].push_back(classId(rgn));
@@ -445,11 +410,7 @@
       assert (PList_size(verts) == 6);
       void *iter = 0;
       while ((vert = (pVertex) PList_next(verts, &iter))) {
-<<<<<<< HEAD
-        elem_vertices[2].push_back(EN_id(vert));
-=======
         rgn_vertices[2].push_back(EN_id(vert));
->>>>>>> 8f83c0f0
       }
       PList_delete(verts);
       rgn_class_ids[2].push_back(classId(rgn));
@@ -461,11 +422,7 @@
       assert (PList_size(verts) == 5);
       void *iter = 0;
       while ((vert = (pVertex) PList_next(verts, &iter))) {
-<<<<<<< HEAD
-        elem_vertices[3].push_back(EN_id(vert));
-=======
         rgn_vertices[3].push_back(EN_id(vert));
->>>>>>> 8f83c0f0
       }
       PList_delete(verts);
       rgn_class_ids[3].push_back(classId(rgn));
@@ -567,6 +524,7 @@
     }
   }
   auto hex2verts = Read<LO>(host_hex2verts.write());
+  
   if (is_hypercube) {
     down = reflect_down(hex2verts, quad2vert.ab2b, vert2quad,
                         OMEGA_H_HYPERCUBE, 3, 2);
