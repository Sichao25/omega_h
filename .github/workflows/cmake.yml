name: CMake test matrix
on:
  push:
    branches: [ master ]
  pull_request:
    branches: [ master ]
jobs:
  build:
    # See: https://docs.github.com/en/free-pro-team@latest/actions/learn-github-actions/managing-complex-workflows#using-a-build-matrix
    runs-on: ubuntu-22.04
    strategy:
      matrix:
        compiler: [g++, clang++]
        kokkos: [on, off]
        mempool: [on, off]
        exclude:
        - kokkos: off
          mempool: on

    steps:
    - uses: actions/checkout@v4
      with:
        path: omega_h

    - uses: actions/checkout@v4
      if: ${{ matrix.kokkos == 'on' }}
      with:
        repository: kokkos/kokkos
        path: kokkos

    - name: Install CUDA
      shell: bash
      run: |
        wget https://developer.download.nvidia.com/compute/cuda/12.3.1/local_installers/cuda_12.3.1_545.23.08_linux.run
        sudo sh cuda_12.3.1_545.23.08_linux.run --silent --toolkit --no-opengl-libs

    - name: Configure Kokkos
      if: ${{ matrix.kokkos == 'on' }}
      shell: bash
      working-directory: ${{github.workspace}}/kokkos
      run: cmake .
           -Bbuild
           -DCMAKE_CXX_COMPILER=${{ matrix.compiler }}
           -DCMAKE_INSTALL_PREFIX=build/install

    - name: Build Kokkos
      if: ${{ matrix.kokkos == 'on' }}
      shell: bash
      run: cmake --build $GITHUB_WORKSPACE/kokkos/build --target install

    - name: Configure CMake
      shell: bash
      working-directory: ${{github.workspace}}/omega_h
      run: cmake .
           -Bbuild
           -DCMAKE_CXX_COMPILER=${{ matrix.compiler }}
           -DCMAKE_VERBOSE_MAKEFILE=on
           -DOmega_h_USE_MPI=off
           -DOmega_h_USE_Kokkos=${{ matrix.kokkos }}
           -DKokkos_PREFIX=$GITHUB_WORKSPACE/kokkos/build/install
           -DBUILD_TESTING=ON
           -DBUILD_SHARED_LIBS=OFF
           -DENABLE_CTEST_MEMPOOL=${{ matrix.mempool }}

    - name: Build
      working-directory: ${{github.workspace}}/omega_h/build
      shell: bash
      run: cmake --build . -j2

    - name: Test
      working-directory: ${{github.workspace}}/omega_h/build
      shell: bash
      run: ctest

    - name: Print
      if: always()
<<<<<<< HEAD
      run: cat ${{github.workspace}}/omega_h/build/Testing/Temporary/LastTest.log
=======
      run: cat ${{runner.workspace}}/build/Testing/Temporary/LastTest.log
>>>>>>> f83c805f
<|MERGE_RESOLUTION|>--- conflicted
+++ resolved
@@ -74,8 +74,4 @@
 
     - name: Print
       if: always()
-<<<<<<< HEAD
-      run: cat ${{github.workspace}}/omega_h/build/Testing/Temporary/LastTest.log
-=======
-      run: cat ${{runner.workspace}}/build/Testing/Temporary/LastTest.log
->>>>>>> f83c805f
+      run: cat ${{github.workspace}}/omega_h/build/Testing/Temporary/LastTest.log